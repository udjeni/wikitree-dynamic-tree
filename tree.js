--- conflicted
+++ resolved
@@ -1,482 +1,470 @@
-/*
- * tree.js
- *
- * This file contains following functionalities
- *
- * Login manager
- *  - handles login process and cookies saving and loading to preserve logged in usr on the local machine
- *  - keeps info about logged in user with
- *
- * WTUser object
- * - properties: id:int, name: str
- * - methods: isLoggedIn() -> bool
- *
- * Session Manager
- *  - handles app status (lastly logged user Name and ID, lastly used view ID) and preserves it using cookies
- *  - takes control over Login manager and calls login method during app start
- *
- * View
- *  - contains basic methods and at the same time serves as a template for class based views
- *
- * View Registry
- *  - serves as main object that orchestrates everything
- *  - usage is demonstrated in index.html
- *
- * ---------------------------------------------------------------------------------------------------------------------
- *
- * How to add create new view and register it:
- *
- *  1. [class based] Create ancestor of View class and override method
- *    - meta: use you own title, description and docs
- *    - init: use your own implementation of view
- *
- *  or
- *
- *  1. [prototype based] Create similar structure as in class based approach and add
- *     following code into the constructor:
- *
- *     Object.assign(this, this?.meta()); // this will spread object into object fields for easier access
- *
- *     alternativelly, you can create those fields directly in constructor, e.g.: this.title = "Template view"
- *
- *  2. register view in ViewRegistry
- *
- *     a) link script file in header section of index.html, e.g.:
- *
- *        <script src="views/new_view/NewView.js"></script>
- *
- *     b) create new entry ("new-view-id": <NewViewObject>) in first parameter of ViewRegistry constructor (in index.js), e.g.:
- *
- *        "new-view-id": new NewViewObject(),
- *
- *  3. Enjoy your newly registered view ;-)
- *
- */
-
-window.View = class View {
-    constructor() {
-        this.id = null;
-        Object.assign(this, this?.meta()); // this will spread object into object fields for easier access
-    }
-
-    meta() {
-        return {
-            title: "Template view",
-            description: "Showcase of the views and their registration.",
-            docs: "https://example.com",
-        };
-    }
-
-    // If the view fails to initialize, return an error. The ViewRegistry will then display
-    // that error and hide the "info panel" that's supposed to get filled in with view information.
-    init(container_selector, person_id) {
-        document.querySelector(container_selector).innerHTML = `Template View for person with ID: ${person_id}`;
-    }
-
-    close() {}
-};
-
-window.ViewError = class ViewError extends Error {
-    constructor(message) {
-        super(message); // Call parent Error class for construction
-        this.name = "ViewError"; // Change name to our own, instead of "Error"
-    }
-};
-
-/*
- * The ViewRegistry holds the configuration for our collection of different views, builds the <select> field to change between them,
- * and launches the selected view when the "Go" button is clicked.
- */
-window.ViewRegistry = class ViewRegistry {
-    // These are all divs in index.html holding the various content sections.
-    VIEW_SELECT = "#view-select";
-    WT_ID_TEXT = "#wt-id-text";
-    SHOW_BTN = "#show-btn";
-    VIEW_CONTAINER = "#view-container";
-    VIEW_TITLE = "#view-title";
-    VIEW_DESCRIPTION = " #view-description";
-    NAME_PLACEHOLDER = "#name-placeholder";
-    WT_ID_LINK = " #wt-id-link";
-    VIEW_LOADER = "#view-loader";
-    WT_STATUS = "#wt-status";
-    INFO_PANEL = "#info-panel";
-
-    // index.html starts with a script that creates a new ViewRegistry, and then immediately calls .render() to update the selection form.
-    constructor(views, session_manager) {
-        this.views = views;
-        this.session = session_manager;
-        this.currentView = undefined;
-
-        // This auto-launches the previously selected view (if there was one) when the page reloads.
-        const orig_onLoggedIn_cb = this.session.lm.events?.onLoggedIn;
-        this.session.lm.events["onLoggedIn"] = (user) => {
-            if (!this.session.getHashParams(location.hash).get("name")) {
-                document.querySelector(this.WT_ID_TEXT).value = user.name;
-            }
-
-            orig_onLoggedIn_cb(user);
-            document.querySelector(this.SHOW_BTN).click();
-        };
-
-        if (location.hash) {
-            this.session.loadUrlHash(Object.keys(views), location.hash);
-        }
-
-        addEventListener("hashchange", (e) => this.onHashChange(e));
-    }
-
-    onHashChange(e) {
-        // We only want to update our session and view information if the new hash looks like it is supposed to.
-        // Otherwise, it's just a regular in-page hash link "#here" that we should let operate normally.
-
-        let h = e.target.location.hash;
-        if (h.match(/^#name=.+(&view=.+)?/) || h.match(/^#view=.+(&name=.+)?/)) {
-            this.session.loadUrlHash(Object.keys(this.views), e.target.location.hash);
-
-            document.querySelector(this.WT_ID_TEXT).value = this.session.personName;
-            document.querySelector(this.VIEW_SELECT).value = this.session.viewID;
-            document.querySelector(this.SHOW_BTN).click();
-        }
-    }
-
-    // Build the <select> option list from the individual views in the registry.
-    // Add an event listener to the "go" button to call onSubmit() when clicked.
-    // Fill in some data from the logged-in user.
-    render() {
-        let views = this.views;
-        const options =
-            Object.keys(this.views)
-                .sort(function (a, b) {
-                    // Sort the app options alphabetically by title
-                    return views[a].title.localeCompare(views[b].title);
-                })
-                .map((id) => `<option value="${id}">${this.views[id].title}</option>`)
-                .join("") + `<option value="otherapps">Other Apps</option>`;
-
-        const submitBtn = document.querySelector(this.SHOW_BTN);
-        submitBtn.addEventListener("click", (e) => this.onSubmit(e));
-
-        const viewSelect = document.querySelector(this.VIEW_SELECT);
-        viewSelect.innerHTML = options;
-        viewSelect.value = this.session.viewID || (Object.keys(this.views).length ? Object.keys(this.views)[0] : "");
-
-        document.querySelector(this.WT_ID_TEXT).value = this.session.personName;
-
-        // If we have both a starting Profile ID and a selected View ID, draw the desired view.
-        // If not, alert the user that they need to do something to begin.
-        if (document.querySelector(this.WT_ID_TEXT).value && viewSelect.value) {
-            submitBtn.click();
-        } else {
-            this.showWarning('Enter a WikiTree ID and select a View, then click "Go" to begin.');
-        }
-    }
-
-    // When the "Go" button is clicked, grab the provided WikiTree ID and the selected View.
-    // Currently we call getPerson() at the API to see that the provided ID is valid, and then launch the view.
-    // Possibly this should be changed/removed. Different views require different incoming data, and some are just using the ID
-    // and then immediately recalling getPerson() on that ID, which is a waste.
-    onSubmit(e) {
-        e.preventDefault();
-
-        const wtID = this.getCurrentWtId();
-        const viewID = document.querySelector(this.VIEW_SELECT).value;
-
-        // Special case of "other apps" where we send the user out of the dynamic tree apps page to a page at WikiTree.
-        if (viewID == "otherapps") {
-            if (wtID) {
-                window.open(`https://www.wikitree.com/treewidget/${wtID}/77`);
-            } else {
-                $(this.WT_ID_TEXT).focus();
-            }
-            return;
-        }
-
-        const view = this.views[viewID];
-        view.id = viewID;
-
-        const viewLoader = document.querySelector(this.VIEW_LOADER);
-
-        // This shouldn't happen, but perhaps we should display an error so new View builders can see what happened.
-        if (view === undefined) return;
-
-        viewLoader.classList.remove("hidden");
-
-        const basicFields = ["Id", "Name", "FirstName", "LastName", "Derived.BirthName", "Derived.BirthNamePrivate"];
-
-        try {
-            WikiTreeAPI.postToAPI({
-                appId: "ViewRegistry",
-                action: "getPerson",
-                key: wtID,
-                fields: basicFields.join(),
-            }).then((data) => this.onPersonDataReceived(view, data));
-        } finally {
-            viewLoader.classList.add("hidden");
-        }
-    }
-
-    // After the initial getPerson from the onSubmit() launch returns, this method is called.
-    onPersonDataReceived(view, data) {
-        const wtID = this.getCurrentWtId();
-        const infoPanel = document.querySelector(this.INFO_PANEL);
-
-        // If we have a person, go forward with launching the view, sending it the div ID to use for the display and the ID of the starting profile.
-        // If we have no person, we show an error div.
-        if (data[0]["person"]) {
-            this.initView(view, data[0]["person"]);
-
-            this.session.personID = data[0]["person"]["Id"];
-            this.session.personName = data[0]["person"]["Name"];
-            this.session.viewID = view.id;
-            this.session.saveCookies();
-
-            this.clearStatus();
-            if (this.currentView && this.currentView.id != view.id) {
-<<<<<<< HEAD
-                try {
-                    if (typeof this.currentView.close === "function") {
-                        this.currentView.close();
-                    }
-                } catch (err) {
-                    this.showError(
-                        `An error occurred when closing the previous view. You can ignore this, or please report it in G2G): ${err.message}`
-                    );
-                    this.hideInfoPanel();
-=======
-                if (typeof this.currentView.close === "function") {
-                    try {
-                        this.currentView.close();
-                    } catch (err) {
-                        this.showError(
-                            `An error occurred when closing the previous view (${this.currentView.id}). You can ignore this, or please report it in G2G): ${err.message}`
-                        );
-                        this.hideInfoPanel();
-                    }
->>>>>>> b53a7c78
-                }
-            }
-
-            try {
-                this.currentView = view;
-                view.init(this.VIEW_CONTAINER, data[0]["person"]["Id"]);
-            } catch (err) {
-                // If we have an unhandleable error from a view, display the error message and hide away
-                // the "info panel", since it's probably incomplete/broken.
-                this.showError(err.message);
-                this.hideInfoPanel();
-            }
-        } else {
-            infoPanel.classList.add("hidden");
-            if (wtID) {
-                this.showError(`Person not found for WikiTree ID ${wtID}.`);
-            } else {
-                this.showError("Please enter a WikiTree ID.");
-            }
-        }
-    }
-
-    initView(view, person) {
-        // const wtLink = document.querySelector(this.WT_ID_LINK);
-        // const viewTitle = document.querySelector(this.VIEW_TITLE);
-        // const viewDescription = document.querySelector(this.VIEW_DESCRIPTION);
-        // const name = document.querySelector(this.NAME_PLACEHOLDER);
-
-        // wtLink.href = `https://www.WikiTree.com/wiki/${person.Name}`;
-        // wtLink.innerHTML = person.Name;
-
-        // viewTitle.innerHTML = view.title;
-        // viewDescription.innerHTML = view.description;
-        // name.innerHTML = person.BirthName ? person.BirthName : person.BirthNamePrivate;
-
-        // Let the individual views do this if desired. Start things off hidden (in case the previous view revealed it).
-        //wtViewRegistry.showInfoPanel();
-        wtViewRegistry.hideInfoPanel();
-        wtViewRegistry.setInfoPanel("");
-
-        document.querySelector(this.VIEW_CONTAINER).innerHTML = "";
-
-        const wtID = this.getCurrentWtId();
-        const viewSelect = document.querySelector(this.VIEW_SELECT).value;
-        let url = window.location.href.split("?")[0].split("#")[0];
-        url = `${url}#name=${wtID}&view=${viewSelect}`;
-        history.replaceState("", "", url);
-    }
-
-    getCurrentWtId() {
-        return document.querySelector(this.WT_ID_TEXT).value.trim();
-    }
-
-    hideInfoPanel() {
-        let infoPanel = document.querySelector(this.INFO_PANEL);
-        infoPanel.classList.add("hidden");
-    }
-    showInfoPanel() {
-        let infoPanel = document.querySelector(this.INFO_PANEL);
-        infoPanel.classList.remove("hidden");
-    }
-    setInfoPanel(html) {
-        let infoPanel = document.querySelector(this.INFO_PANEL);
-        infoPanel.innerHTML = html;
-    }
-
-    clearStatus() {
-        const wtStatus = document.querySelector(this.WT_STATUS);
-        wtStatus.classList.add("hidden");
-        wtStatus.classList.remove("red");
-        wtStatus.classList.remove("green");
-    }
-    showError(msg) {
-        const wtStatus = document.querySelector(this.WT_STATUS);
-        this.clearStatus();
-        wtStatus.innerHTML = msg;
-        wtStatus.classList.add("red");
-        wtStatus.classList.remove("hidden");
-    }
-    showWarning(msg) {
-        const wtStatus = document.querySelector(this.WT_STATUS);
-        this.clearStatus();
-        wtStatus.innerHTML = msg;
-        wtStatus.classList.remove("hidden");
-    }
-    showNotice(msg) {
-        const wtStatus = document.querySelector(this.WT_STATUS);
-        this.clearStatus();
-        wtStatus.innerHTML = msg;
-        wtStatus.classList.add("green");
-        wtStatus.classList.remove("hidden");
-    }
-};
-
-// This just stores the WikiTree ID (i.e. "name") and ID of the viewing user, if they are logged into the API.
-window.WTUser = class WTUser {
-    constructor(name = null, id = null) {
-        this.name = name;
-        this.id = id;
-    }
-
-    isLoggedIn() {
-        return this.name && this.id;
-    }
-};
-
-// This mediates the login to the WikiTree API.
-// See: https://github.com/wikitree/wikitree-api/blob/main/authentication.md
-window.LoginManager = class LoginManager {
-    C_WT_USERNAME = "WikiTreeAPI_userName";
-    C_WT_USER_ID = "WikiTreeAPI_userId";
-
-    constructor(wtAPI, events = {}) {
-        this.wtAPI = wtAPI;
-        this.events = events;
-
-        this.user = new WTUser();
-
-        this.loadCookies();
-    }
-
-    loadCookies() {
-        this.user.name = this.wtAPI.cookie(this.C_WT_USERNAME) || null;
-        this.user.id = this.wtAPI.cookie(this.C_WT_USER_ID) || null;
-    }
-
-    saveCookies() {
-        this.wtAPI.cookie(this.C_WT_USERNAME, this.user.name, { path: "/" });
-        this.wtAPI.cookie(this.C_WT_USER_ID, this.user.id, { path: "/" });
-    }
-
-    login() {
-        const searchParams = new URLSearchParams(location.search);
-        const authcode = searchParams.get("authcode") ? searchParams.get("authcode") : null;
-
-        if (this.user.isLoggedIn()) {
-            this.events?.onLoggedIn(this.user);
-        } else if (authcode) {
-            // user is not logged in yet, but we've received authcode
-            this.wtAPI.postToAPI({ action: "clientLogin", authcode: authcode }).then((data) => this.onAuth(data));
-        } else {
-            this.events?.onUnlogged();
-        }
-    }
-
-    logout() {
-        this.wtAPI.cookie(this.C_WT_USERNAME, "", { path: "/", expires: new Date("Thu, 01 Jan 1970 00:00:01 GMT") });
-        this.wtAPI.cookie(this.C_WT_USER_ID, "", { path: "/", expires: new Date("Thu, 01 Jan 1970 00:00:01 GMT") });
-        this.wtAPI.postToAPI({ appId: "LoginManager", action: "clientLogin", doLogout: 1 }).then((data) => {
-            window.location.reload();
-        });
-    }
-
-    onAuth(data) {
-        if (data.clientLogin.result === "Success") {
-            this.user.name = data.clientLogin.username;
-            this.user.id = data.clientLogin.userid;
-
-            this.saveCookies();
-            this.login();
-        } else {
-            this.events?.onAuthFail(data);
-        }
-    }
-};
-window.SessionManager = class SessionManager {
-    C_PERSON_ID = "viewTreePersonId";
-    C_PERSON_NAME = "viewTreePersonName";
-    C_VIEW_ID = "viewTreeId";
-
-    constructor(wtAPI, loginManager, events) {
-        this.wtAPI = wtAPI;
-        this.lm = loginManager;
-        this.events = events || {};
-
-        this.viewID = null;
-        this.personID = null;
-        this.personName = null;
-
-        this.loadCookies();
-
-        const orig_onLoggedIn_cb = this.lm.events?.onLoggedIn;
-        this.lm.events["onLoggedIn"] = (user) => {
-            this.personID ||= user.id;
-            this.personName ||= user.name;
-
-            orig_onLoggedIn_cb(user);
-        };
-
-        this.lm.login();
-    }
-
-    getHashParams(hash) {
-        return new URLSearchParams(hash.slice(1));
-    }
-
-    loadUrlHash(viewIDs, urlHash) {
-        const fields = this.getHashParams(urlHash);
-        this.personName = fields.get("name") || this.personName;
-
-        const viewID = fields.get("view");
-
-        if (viewID && viewIDs.includes(viewID)) {
-            this.viewID = fields.get("view");
-        }
-    }
-
-    loadCookies() {
-        this.viewID = this.wtAPI.cookie(this.C_VIEW_ID) || null;
-        this.personID = this.wtAPI.cookie(this.C_PERSON_ID) || null;
-        this.personName = this.wtAPI.cookie(this.C_PERSON_NAME) || null;
-    }
-
-    // For the version of the tree hosted on WikiTree.com itself, we want to be able to set the starting parameters by setting the cookies we use to store them.
-    // Since the tree can be hosted at other paths (e.g. /treewidget/...), we need to store the cookies at the root "/" path so they are shared.
-    saveCookies() {
-        this.wtAPI.cookie(this.C_VIEW_ID, this.viewID, { path: "/" });
-        this.wtAPI.cookie(this.C_PERSON_ID, this.personID, { path: "/" });
-        this.wtAPI.cookie(this.C_PERSON_NAME, this.personName, { path: "/" });
-    }
-};
-
-function condLog(...args) {
-    if (typeof debugLoggingOn !== "undefined" && debugLoggingOn) {
-        console.log.apply(null, args);
-    }
-}
+/*
+ * tree.js
+ *
+ * This file contains following functionalities
+ *
+ * Login manager
+ *  - handles login process and cookies saving and loading to preserve logged in usr on the local machine
+ *  - keeps info about logged in user with
+ *
+ * WTUser object
+ * - properties: id:int, name: str
+ * - methods: isLoggedIn() -> bool
+ *
+ * Session Manager
+ *  - handles app status (lastly logged user Name and ID, lastly used view ID) and preserves it using cookies
+ *  - takes control over Login manager and calls login method during app start
+ *
+ * View
+ *  - contains basic methods and at the same time serves as a template for class based views
+ *
+ * View Registry
+ *  - serves as main object that orchestrates everything
+ *  - usage is demonstrated in index.html
+ *
+ * ---------------------------------------------------------------------------------------------------------------------
+ *
+ * How to add create new view and register it:
+ *
+ *  1. [class based] Create ancestor of View class and override method
+ *    - meta: use you own title, description and docs
+ *    - init: use your own implementation of view
+ *
+ *  or
+ *
+ *  1. [prototype based] Create similar structure as in class based approach and add
+ *     following code into the constructor:
+ *
+ *     Object.assign(this, this?.meta()); // this will spread object into object fields for easier access
+ *
+ *     alternativelly, you can create those fields directly in constructor, e.g.: this.title = "Template view"
+ *
+ *  2. register view in ViewRegistry
+ *
+ *     a) link script file in header section of index.html, e.g.:
+ *
+ *        <script src="views/new_view/NewView.js"></script>
+ *
+ *     b) create new entry ("new-view-id": <NewViewObject>) in first parameter of ViewRegistry constructor (in index.js), e.g.:
+ *
+ *        "new-view-id": new NewViewObject(),
+ *
+ *  3. Enjoy your newly registered view ;-)
+ *
+ */
+
+window.View = class View {
+    constructor() {
+        this.id = null;
+        Object.assign(this, this?.meta()); // this will spread object into object fields for easier access
+    }
+
+    meta() {
+        return {
+            title: "Template view",
+            description: "Showcase of the views and their registration.",
+            docs: "https://example.com",
+        };
+    }
+
+    // If the view fails to initialize, return an error. The ViewRegistry will then display
+    // that error and hide the "info panel" that's supposed to get filled in with view information.
+    init(container_selector, person_id) {
+        document.querySelector(container_selector).innerHTML = `Template View for person with ID: ${person_id}`;
+    }
+
+    close() {}
+};
+
+window.ViewError = class ViewError extends Error {
+    constructor(message) {
+        super(message); // Call parent Error class for construction
+        this.name = "ViewError"; // Change name to our own, instead of "Error"
+    }
+};
+
+/*
+ * The ViewRegistry holds the configuration for our collection of different views, builds the <select> field to change between them,
+ * and launches the selected view when the "Go" button is clicked.
+ */
+window.ViewRegistry = class ViewRegistry {
+    // These are all divs in index.html holding the various content sections.
+    VIEW_SELECT = "#view-select";
+    WT_ID_TEXT = "#wt-id-text";
+    SHOW_BTN = "#show-btn";
+    VIEW_CONTAINER = "#view-container";
+    VIEW_TITLE = "#view-title";
+    VIEW_DESCRIPTION = " #view-description";
+    NAME_PLACEHOLDER = "#name-placeholder";
+    WT_ID_LINK = " #wt-id-link";
+    VIEW_LOADER = "#view-loader";
+    WT_STATUS = "#wt-status";
+    INFO_PANEL = "#info-panel";
+
+    // index.html starts with a script that creates a new ViewRegistry, and then immediately calls .render() to update the selection form.
+    constructor(views, session_manager) {
+        this.views = views;
+        this.session = session_manager;
+        this.currentView = undefined;
+
+        // This auto-launches the previously selected view (if there was one) when the page reloads.
+        const orig_onLoggedIn_cb = this.session.lm.events?.onLoggedIn;
+        this.session.lm.events["onLoggedIn"] = (user) => {
+            if (!this.session.getHashParams(location.hash).get("name")) {
+                document.querySelector(this.WT_ID_TEXT).value = user.name;
+            }
+
+            orig_onLoggedIn_cb(user);
+            document.querySelector(this.SHOW_BTN).click();
+        };
+
+        if (location.hash) {
+            this.session.loadUrlHash(Object.keys(views), location.hash);
+        }
+
+        addEventListener("hashchange", (e) => this.onHashChange(e));
+    }
+
+    onHashChange(e) {
+        // We only want to update our session and view information if the new hash looks like it is supposed to.
+        // Otherwise, it's just a regular in-page hash link "#here" that we should let operate normally.
+
+        let h = e.target.location.hash;
+        if (h.match(/^#name=.+(&view=.+)?/) || h.match(/^#view=.+(&name=.+)?/)) {
+            this.session.loadUrlHash(Object.keys(this.views), e.target.location.hash);
+
+            document.querySelector(this.WT_ID_TEXT).value = this.session.personName;
+            document.querySelector(this.VIEW_SELECT).value = this.session.viewID;
+            document.querySelector(this.SHOW_BTN).click();
+        }
+    }
+
+    // Build the <select> option list from the individual views in the registry.
+    // Add an event listener to the "go" button to call onSubmit() when clicked.
+    // Fill in some data from the logged-in user.
+    render() {
+        let views = this.views;
+        const options =
+            Object.keys(this.views)
+                .sort(function (a, b) {
+                    // Sort the app options alphabetically by title
+                    return views[a].title.localeCompare(views[b].title);
+                })
+                .map((id) => `<option value="${id}">${this.views[id].title}</option>`)
+                .join("") + `<option value="otherapps">Other Apps</option>`;
+
+        const submitBtn = document.querySelector(this.SHOW_BTN);
+        submitBtn.addEventListener("click", (e) => this.onSubmit(e));
+
+        const viewSelect = document.querySelector(this.VIEW_SELECT);
+        viewSelect.innerHTML = options;
+        viewSelect.value = this.session.viewID || (Object.keys(this.views).length ? Object.keys(this.views)[0] : "");
+
+        document.querySelector(this.WT_ID_TEXT).value = this.session.personName;
+
+        // If we have both a starting Profile ID and a selected View ID, draw the desired view.
+        // If not, alert the user that they need to do something to begin.
+        if (document.querySelector(this.WT_ID_TEXT).value && viewSelect.value) {
+            submitBtn.click();
+        } else {
+            this.showWarning('Enter a WikiTree ID and select a View, then click "Go" to begin.');
+        }
+    }
+
+    // When the "Go" button is clicked, grab the provided WikiTree ID and the selected View.
+    // Currently we call getPerson() at the API to see that the provided ID is valid, and then launch the view.
+    // Possibly this should be changed/removed. Different views require different incoming data, and some are just using the ID
+    // and then immediately recalling getPerson() on that ID, which is a waste.
+    onSubmit(e) {
+        e.preventDefault();
+
+        const wtID = this.getCurrentWtId();
+        const viewID = document.querySelector(this.VIEW_SELECT).value;
+
+        // Special case of "other apps" where we send the user out of the dynamic tree apps page to a page at WikiTree.
+        if (viewID == "otherapps") {
+            if (wtID) {
+                window.open(`https://www.wikitree.com/treewidget/${wtID}/77`);
+            } else {
+                $(this.WT_ID_TEXT).focus();
+            }
+            return;
+        }
+
+        const view = this.views[viewID];
+        view.id = viewID;
+
+        const viewLoader = document.querySelector(this.VIEW_LOADER);
+
+        // This shouldn't happen, but perhaps we should display an error so new View builders can see what happened.
+        if (view === undefined) return;
+
+        viewLoader.classList.remove("hidden");
+
+        const basicFields = ["Id", "Name", "FirstName", "LastName", "Derived.BirthName", "Derived.BirthNamePrivate"];
+
+        try {
+            WikiTreeAPI.postToAPI({
+                appId: "ViewRegistry",
+                action: "getPerson",
+                key: wtID,
+                fields: basicFields.join(),
+            }).then((data) => this.onPersonDataReceived(view, data));
+        } finally {
+            viewLoader.classList.add("hidden");
+        }
+    }
+
+    // After the initial getPerson from the onSubmit() launch returns, this method is called.
+    onPersonDataReceived(view, data) {
+        const wtID = this.getCurrentWtId();
+        const infoPanel = document.querySelector(this.INFO_PANEL);
+
+        // If we have a person, go forward with launching the view, sending it the div ID to use for the display and the ID of the starting profile.
+        // If we have no person, we show an error div.
+        if (data[0]["person"]) {
+            this.initView(view, data[0]["person"]);
+
+            this.session.personID = data[0]["person"]["Id"];
+            this.session.personName = data[0]["person"]["Name"];
+            this.session.viewID = view.id;
+            this.session.saveCookies();
+
+            this.clearStatus();
+            if (this.currentView && this.currentView.id != view.id) {
+                if (typeof this.currentView.close === "function") {
+                    try {
+                        this.currentView.close();
+                    } catch (err) {
+                        this.showError(
+                            `An error occurred when closing the previous view (${this.currentView.id}). You can ignore this, or please report it in G2G): ${err.message}`
+                        );
+                        this.hideInfoPanel();
+                    }
+                }
+            }
+
+            try {
+                this.currentView = view;
+                view.init(this.VIEW_CONTAINER, data[0]["person"]["Id"]);
+            } catch (err) {
+                // If we have an unhandleable error from a view, display the error message and hide away
+                // the "info panel", since it's probably incomplete/broken.
+                this.showError(err.message);
+                this.hideInfoPanel();
+            }
+        } else {
+            infoPanel.classList.add("hidden");
+            if (wtID) {
+                this.showError(`Person not found for WikiTree ID ${wtID}.`);
+            } else {
+                this.showError("Please enter a WikiTree ID.");
+            }
+        }
+    }
+
+    initView(view, person) {
+        // const wtLink = document.querySelector(this.WT_ID_LINK);
+        // const viewTitle = document.querySelector(this.VIEW_TITLE);
+        // const viewDescription = document.querySelector(this.VIEW_DESCRIPTION);
+        // const name = document.querySelector(this.NAME_PLACEHOLDER);
+
+        // wtLink.href = `https://www.WikiTree.com/wiki/${person.Name}`;
+        // wtLink.innerHTML = person.Name;
+
+        // viewTitle.innerHTML = view.title;
+        // viewDescription.innerHTML = view.description;
+        // name.innerHTML = person.BirthName ? person.BirthName : person.BirthNamePrivate;
+
+        // Let the individual views do this if desired. Start things off hidden (in case the previous view revealed it).
+        //wtViewRegistry.showInfoPanel();
+        wtViewRegistry.hideInfoPanel();
+        wtViewRegistry.setInfoPanel("");
+
+        document.querySelector(this.VIEW_CONTAINER).innerHTML = "";
+
+        const wtID = this.getCurrentWtId();
+        const viewSelect = document.querySelector(this.VIEW_SELECT).value;
+        let url = window.location.href.split("?")[0].split("#")[0];
+        url = `${url}#name=${wtID}&view=${viewSelect}`;
+        history.replaceState("", "", url);
+    }
+
+    getCurrentWtId() {
+        return document.querySelector(this.WT_ID_TEXT).value.trim();
+    }
+
+    hideInfoPanel() {
+        let infoPanel = document.querySelector(this.INFO_PANEL);
+        infoPanel.classList.add("hidden");
+    }
+    showInfoPanel() {
+        let infoPanel = document.querySelector(this.INFO_PANEL);
+        infoPanel.classList.remove("hidden");
+    }
+    setInfoPanel(html) {
+        let infoPanel = document.querySelector(this.INFO_PANEL);
+        infoPanel.innerHTML = html;
+    }
+
+    clearStatus() {
+        const wtStatus = document.querySelector(this.WT_STATUS);
+        wtStatus.classList.add("hidden");
+        wtStatus.classList.remove("red");
+        wtStatus.classList.remove("green");
+    }
+    showError(msg) {
+        const wtStatus = document.querySelector(this.WT_STATUS);
+        this.clearStatus();
+        wtStatus.innerHTML = msg;
+        wtStatus.classList.add("red");
+        wtStatus.classList.remove("hidden");
+    }
+    showWarning(msg) {
+        const wtStatus = document.querySelector(this.WT_STATUS);
+        this.clearStatus();
+        wtStatus.innerHTML = msg;
+        wtStatus.classList.remove("hidden");
+    }
+    showNotice(msg) {
+        const wtStatus = document.querySelector(this.WT_STATUS);
+        this.clearStatus();
+        wtStatus.innerHTML = msg;
+        wtStatus.classList.add("green");
+        wtStatus.classList.remove("hidden");
+    }
+};
+
+// This just stores the WikiTree ID (i.e. "name") and ID of the viewing user, if they are logged into the API.
+window.WTUser = class WTUser {
+    constructor(name = null, id = null) {
+        this.name = name;
+        this.id = id;
+    }
+
+    isLoggedIn() {
+        return this.name && this.id;
+    }
+};
+
+// This mediates the login to the WikiTree API.
+// See: https://github.com/wikitree/wikitree-api/blob/main/authentication.md
+window.LoginManager = class LoginManager {
+    C_WT_USERNAME = "WikiTreeAPI_userName";
+    C_WT_USER_ID = "WikiTreeAPI_userId";
+
+    constructor(wtAPI, events = {}) {
+        this.wtAPI = wtAPI;
+        this.events = events;
+
+        this.user = new WTUser();
+
+        this.loadCookies();
+    }
+
+    loadCookies() {
+        this.user.name = this.wtAPI.cookie(this.C_WT_USERNAME) || null;
+        this.user.id = this.wtAPI.cookie(this.C_WT_USER_ID) || null;
+    }
+
+    saveCookies() {
+        this.wtAPI.cookie(this.C_WT_USERNAME, this.user.name, { path: "/" });
+        this.wtAPI.cookie(this.C_WT_USER_ID, this.user.id, { path: "/" });
+    }
+
+    login() {
+        const searchParams = new URLSearchParams(location.search);
+        const authcode = searchParams.get("authcode") ? searchParams.get("authcode") : null;
+
+        if (this.user.isLoggedIn()) {
+            this.events?.onLoggedIn(this.user);
+        } else if (authcode) {
+            // user is not logged in yet, but we've received authcode
+            this.wtAPI.postToAPI({ action: "clientLogin", authcode: authcode }).then((data) => this.onAuth(data));
+        } else {
+            this.events?.onUnlogged();
+        }
+    }
+
+    logout() {
+        this.wtAPI.cookie(this.C_WT_USERNAME, "", { path: "/", expires: new Date("Thu, 01 Jan 1970 00:00:01 GMT") });
+        this.wtAPI.cookie(this.C_WT_USER_ID, "", { path: "/", expires: new Date("Thu, 01 Jan 1970 00:00:01 GMT") });
+        this.wtAPI.postToAPI({ appId: "LoginManager", action: "clientLogin", doLogout: 1 }).then((data) => {
+            window.location.reload();
+        });
+    }
+
+    onAuth(data) {
+        if (data.clientLogin.result === "Success") {
+            this.user.name = data.clientLogin.username;
+            this.user.id = data.clientLogin.userid;
+
+            this.saveCookies();
+            this.login();
+        } else {
+            this.events?.onAuthFail(data);
+        }
+    }
+};
+window.SessionManager = class SessionManager {
+    C_PERSON_ID = "viewTreePersonId";
+    C_PERSON_NAME = "viewTreePersonName";
+    C_VIEW_ID = "viewTreeId";
+
+    constructor(wtAPI, loginManager, events) {
+        this.wtAPI = wtAPI;
+        this.lm = loginManager;
+        this.events = events || {};
+
+        this.viewID = null;
+        this.personID = null;
+        this.personName = null;
+
+        this.loadCookies();
+
+        const orig_onLoggedIn_cb = this.lm.events?.onLoggedIn;
+        this.lm.events["onLoggedIn"] = (user) => {
+            this.personID ||= user.id;
+            this.personName ||= user.name;
+
+            orig_onLoggedIn_cb(user);
+        };
+
+        this.lm.login();
+    }
+
+    getHashParams(hash) {
+        return new URLSearchParams(hash.slice(1));
+    }
+
+    loadUrlHash(viewIDs, urlHash) {
+        const fields = this.getHashParams(urlHash);
+        this.personName = fields.get("name") || this.personName;
+
+        const viewID = fields.get("view");
+
+        if (viewID && viewIDs.includes(viewID)) {
+            this.viewID = fields.get("view");
+        }
+    }
+
+    loadCookies() {
+        this.viewID = this.wtAPI.cookie(this.C_VIEW_ID) || null;
+        this.personID = this.wtAPI.cookie(this.C_PERSON_ID) || null;
+        this.personName = this.wtAPI.cookie(this.C_PERSON_NAME) || null;
+    }
+
+    // For the version of the tree hosted on WikiTree.com itself, we want to be able to set the starting parameters by setting the cookies we use to store them.
+    // Since the tree can be hosted at other paths (e.g. /treewidget/...), we need to store the cookies at the root "/" path so they are shared.
+    saveCookies() {
+        this.wtAPI.cookie(this.C_VIEW_ID, this.viewID, { path: "/" });
+        this.wtAPI.cookie(this.C_PERSON_ID, this.personID, { path: "/" });
+        this.wtAPI.cookie(this.C_PERSON_NAME, this.personName, { path: "/" });
+    }
+};
+
+function condLog(...args) {
+    if (typeof debugLoggingOn !== "undefined" && debugLoggingOn) {
+        console.log.apply(null, args);
+    }
+}