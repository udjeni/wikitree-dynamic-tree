import { FamilyTreeStatistics } from "./familytreestatistics.js";
import { categoryMappings } from "./category_mappings.js";

window.OneNameTrees = class OneNameTrees extends View {
    static APP_ID = "ONS";
    static VERBOSE = true;
    constructor(container_selector, person_id) {
        super(container_selector, person_id);
        this.cancelling = false;
        this.container = $(container_selector);
        this.personId = person_id;
        this.wtid = $("#wt-id-text").val();
        this.surname = this.wtid ? this.wtid.replaceAll("_", " ").replace(/\-\d+/, "").trim() : "";
        this.header = $("header");
        this.displayedIndividuals = new Set();
        this.displayedSpouses = new Set(); // New set to keep track of displayed spouses
        this.combinedResults = {};
        this.parentToChildrenMap = {};
        this.peopleById = {};
        this.familyTreeStats;
        this.monthName = ["Unk", "Jan", "Feb", "Mar", "Apr", "May", "Jun", "Jul", "Aug", "Sep", "Oct", "Nov", "Dec"];
        this.familyTreeStatistics = new FamilyTreeStatistics(this.combinedResults);
        this.nameVariants = new Map();
        this.surnameVariants = this.findSurnameVariants(this.surname);
        this.surnames = [];
        this.shakingTree = $(
            `<img src="views/oneNameTrees/images/tree.gif" alt="Shaking Tree" title="Working" id="dancingTree">`
        );
        this.shownCats = new Set();
        this.colours = [
            "forestgreen",
            "#F5A9A9",
            "#D0F5A9",
            "#A9F5F2",
            "#D0A9F5",
            "#F2F5A9",
            "#F78181",
            "#BEF781",
            "#81F7F3",
            "#BE81F7",
            "#F3F781",
            "#FA5858",
            "#ACFA58",
            "#58FAF4",
            "#AC58FA",
            "#F4FA58",
            "#FE2E2E",
            "#9AFE2E",
            "#2EFEF7",
            "#9A2EFE",
            "#F7FE2E",
            "#FF0000",
            "#00FFFF",
            "#80FF00",
            "#8000FF",
            "#FFFF00",
            "#DF0101",
            "#74DF00",
            "#01DFD7",
            "#7401DF",
            "#D7DF01",
            "#B40404",
            "#5FB404",
            "#04B4AE",
            "#5F04B4",
            "#AEB404",
            "#8A0808",
            "#243B0B",
            "#088A85",
            "#4B088A",
            "#868A08",
        ];

        this.headerHTML = `
      <div id="controls">
        <label id="nameLabel" class="controlGroup">Name:
            <input type="text" id="surname" placeholder="Surname" value="${this.surname}" />
            <input type="text" id="location" placeholder="Location (Optional)" />
            <input type="submit" id="submit" name="submit" value="GO" />
        </label>
        <label id="otherControls" class="controlGroup">
            <button id="cancelFetch" title="Cancel the current fetching of profiles.">Cancel</button>
            <button id="addNameVariants" title="See and/or edit variants of names in One Name Studies">Variants</button>
            <button
            id="refreshData"
            title="Each set of results from WikiTree+ is stored in your browser and re-used next time in order to reduce the number of calls to WikiTree+.  Click this to refresh the list of IDs."
            >
            Refresh
            </button>
            <button id="downloadData">Save</button>
            <button id="loadButton" class="custom-file-upload" title="Load a previously saved One Name Trees file">
            Load
            </button>
            <input type="file" id="fileInput" style="display: none" />

            <button id="toggleGeneralStats" title="Show/hide statistics">Statistics</button>
            <button id="helpButton" title="About this">?</button>
        </label>

        <label id="tableLabel" class="controlGroup">Table:
            <button id="tableViewButton" title="View the data in a table">Table</button>
        </label>
        <label id="treesButtons" class="controlGroup">Trees:
          <div id="toggleButtons">
            <button class="toggleAll" id="showAll" title="show all descendants">+</button
            ><button class="toggleAll" id="hideAll" title="hide all descendants">−</button>
          </div>
          <button id="toggleDetails" class="off" title="Show/hide birth and death details">Details</button>
          <button id="toggleWTIDs" class="off" title="Show/hide WikiTree IDs">WT IDs</button>
        </label>
        <div id="loadingBarContainer">
            <div id="loadingBar"></div>
        </div>
        <!-- Placeholder for statistics -->
        <div id="statsDisplay">
          <div id="periodStatisticsContainer" style="display: none"></div>
        </div>
      </div>`;

        this.bodyHTML = `
      <div id="help">
      <h2>About This</h2>
      <button id="closeHelp">×</button>
      <ol>
        <li>Put a surname (and optional location) in the box and hit 'Go'.</li>
        <li>
          The IDs of all public profiles with the surname (as Last Name at Birth, Current Last Name, or Other Name),
          plus any with variants of the surname as entered in the Google Sheet (click 'Variants'), are fetched from
          WikiTree+. This list is stored for the next time you enter the same surname. To refresh this list (to get the
          most up-to-date list available on WikiTree+), hit the 'Refresh' button.
        </li>
        <li>
          The data of all of the profiles is fetched from the WikiTree apps server. This may take a very long time (see
          #8).
        </li>
        <li>
          As all of the IDs returned by WikiTree+ are for open public profiles, if you are logged into the apps server,
          you may be able to retrieve the data of more profiles. A check is made of post-19th century profiles for any
          parents whose data is not among the retrieved data. If you are on the trusted list of a person with missing
          parents, another database call is made for these people.
        </li>
        <li>
          The profiles are sorted by birth date. (For profiles with only a death date, the death date is used for
          comparison.)
        </li>
        <li>
          Spouses with the target surname are added as spouses (below the first person's name, with "m." for "married").
        </li>
        <li>
          Offspring are added to offspring lists below their parents, creating many expandable/collapsible descendant
          trees. (The + and − at the top will expand and collapse all lists.)
        </li>
        <li>
          As the data can take a long time to load, it's a good idea to hit the 'Save' button. This will save the
          returned data to your desktop in a file. To return to this list in future, click the 'Load' button to load the
          saved file fairly quickly.
        </li>
        <li>
          If a query has over 10,000 results, you'll receive a warning that it could take a long time to load and a
          suggestion to add a location.
        </li>
        <li>If a query has over 40,000 results (too many), you'll be asked to add a location and go again.</li>
        <li>Birth and death details of each person can be seen by clicking their birth and death years.</li>
        <li>Categories and stickers on a profile are shown after the birth and death dates.
          A key to the symbols can be found below (on this About page). One key one to know about it the red badge
          symbol, which represents a One Name Study category/sticker. If it has a green circle around it, it has a
          One Name Study sticker for this page's target surname.</li>
        <li>The numbers in green after a person's dates and categories and stickers are
          the number of descendants that the person has in this data set.</li>
        <li>
          Click the Statistics button to see statistics about the people in the data set.
          <ul>
            <li>
              The general statistics:
              <ul>
                <li>show the top few most common names and most common birth places for the whole set.</li>
              </ul>
            </li>
            <li>
              The period statistics:
              <ul>
                <li>show more detail on the people born in that period.</li>
              </ul>
            </li>
            <li>
              The statistics can be dismissed by clicking the 'Statistics' button or double-clicking the statistics
              section.
            </li>
            <li>
              The most common birth places:
              <ul>
                <li>
                  are presented hierarchically according to the commas in the location. If no country is entered in the
                  profile's birth place field, it will appear as though the final part of the location were a country.
                  Some effort has been made to standardise locations for (at the moment) US and UK locations, so
                  profiles with 'Pa' as the country (for example), should be counted in the United States hierarchical
                  figures as Pennsylvania (if the birth date is after the date when Pennsylvania joined the Union).
                </li>
                <li>have count numbers. Clicking these should show the relevant profiles in the table.</li>
              </ul>
            </li>
          </ul>
        </li>
        <li>
          The table:
          <ul>
            <li>
              has filters in the footer of each column. The filters:
              <ul>
                <li>will work when you hit 'enter' or leave the input box.</li>
                <li>
                  work in special ways for date columns:
                  <ul>
                    <li><span class="symbol">-</span> for a range of years (e.g. 1870-1885).</li>
                    <li><span class="symbol">&lt;</span> for before a certain year (e.g. &lt;1776).</li>
                    <li><span class="symbol">&gt;</span> for after a certain year. (e.g. &gt;1776).</li>
                  </ul>
                </li>
                <li>can be cleared by pressing the Clear Filters button at the top.</li>
              </ul>
            </li>
            <li>can be filtered with the period buttons in the statistics section and the location count numbers.</li>
            <li>can be sorted by clicking on the column headers.</li>
            <li>can be dismissed (to return to the Trees view) by clicking the 'Table' button.</li>
          </ul>
        </li>
        <li>
          The Location dropdown lets you filter the table my a location item: a town, state, country, etc. The default
          box shows the number of profiles that include that location part in the birth location. The toggle button next
          to it turns the list alphabetical.
        </li>
        <li>Have I missed anything?</li>
      </ol>
    </div>
    <section id="results"></section>
    <section id="table"></section>`;
    }
    init(container_selector, person_id) {
        const view = new window.OneNameTrees(container_selector, person_id);
        view.start();
    }
    start() {
        $("#wt-id-text,#show-btn").prop("disabled", true).css("background-color", "lightgrey");
        // console.log(this.personId);
        $("body").addClass("oneNameTrees");
        if ($("#controls").length == 0) {
            $(this.headerHTML).appendTo($("header"));
        }
        $("#cancelFetch").hide();
        //$("#helpButton").appendTo($("main")).css("float", "right").css("margin", "0.2em");

        if ($("#help").length == 0) {
            $(this.bodyHTML).appendTo($("#view-container"));
        }
        this.shakingTree.hide().appendTo($("body"));
        // Call fetchData to fetch and store data on initial load
        this.fetchData();
        this.addListeners();
        this.documentReady();
        $("#submit").trigger("click");
    }
    meta() {
        return {
            title: "One Name Trees",
            description: `See descendants trees for one surname (and its variants).`,
            docs: "",
        };
    }

    close() {
        this.reset();
        $("#wt-id-text,#show-btn").prop("disabled", false).css("background-color", "white");
        $("#show-btn").css("background-color", "#25422d");
        $("#view-select").off("change.oneNameTrees");
        $("body").removeClass("oneNameTrees");
        $("#controls,#dancingTree").remove();
    }

    addListeners() {
        const $this = this;
        // Event listener for the search button
        this.container.on("click", "#searchButton", function () {
            $this.handleSearch();
        });

        // Also allow searching by pressing the enter key in the search input
        this.container.on("keyup", "#searchInput", function (event) {
            if (event.keyCode === 13) {
                $this.handleSearch();
            }
        });

        // Enter key submits the form
        this.header.on("keyup", "#surname", function (event) {
            const value = $(this).val().toLowerCase();
            // If we have saved data for this surname, show the refresh button
            if (value && localStorage.getItem(`ONTids_${value}`)) {
                $("#refreshData").show();
                // Make the refresh button stand out a little, briefly
                $("#refreshData").fadeOut(100).fadeIn(100).fadeOut(100).fadeIn(100);
            } else {
                $("#refreshData").hide();
            }
            if (event.keyCode === 13) {
                $("#submit").click();
            }
        });

        this.header.on("keyup", "location", function (event) {
            if (event.keyCode === 13 && $("#surname").val()) {
                $("#submit").click();
            }
        });

        this.container.on("click", "#results .dates", function () {
            $this.showMoreDetails($(this));
        });

        this.header.on("click", "#addNameVariants", function (e) {
            e.preventDefault();
            window.open(
                "https://docs.google.com/spreadsheets/d/1VwYnlDVIw8MH4mKDQeRfJAW_2u2kSHyiGcQUw5yBepw/edit#gid=0",
                "_blank"
            );
        });

        // Event listener for the search button
        this.header.on("click", "#searchButton", function () {
            $this.handleSearch();
        });

        // Also allow searching by pressing the enter key in the search input
        this.header.on("keyup", "#searchInput", function (event) {
            if (event.keyCode === 13) {
                $this.handleSearch();
            }
        });

        this.header.on("click", "#refreshData", async function () {
            const surname = $("#surname").val();
            const location = $("#location").val();
            $("#refreshData").fadeOut();
            if (surname) {
                $this.showLoadingBar();
                $this.shakingTree.show();
                wtViewRegistry.clearStatus();
                $this.reset();
                $this.clearONSidsCache(surname); // Clear the cache for this surname
                $this.startTheFetching(surname, location);
            }
        });

        this.container.on("mouseover", ".person:not(.spouse,.notSpouse,.level_0) > a:first-of-type", function () {
            $this.showAncestralLineToRoot($(this));
        });

        this.container.on("mouseout", ".person", function () {
            $("#ancestralLinePopup").remove();
        });

        this.header.on("click", ".commonLocations .locationCount", function (e) {
            e.preventDefault();
            // e.stopPropagation();
            const location = $(this).data("location") || $(this).attr("data-location");

            let locationParts = [];
            let currentElement = $(this);

            // Include the clicked location itself if it's distinct from its parent's locationPart
            let directLocation = currentElement.data("location");
            let parentLocationPart = currentElement.closest("li").children(".locationPart").text();

            // If the direct location is different from the parent's locationPart, add it; this check prevents immediate duplication
            if (directLocation && directLocation !== parentLocationPart) {
                locationParts.push(directLocation);
            }

            // Traverse upwards from the clicked element to capture the hierarchical locations
            currentElement.parents("li, .country").each(function () {
                let locationPart = $(this).children(".locationPart").first().text();
                if (locationPart && !locationParts.includes(locationPart)) {
                    locationParts.push(locationPart);
                }
            });

            // Reverse the collected parts to order them from the most specific to the most general
            locationParts.reverse();

            // Construct the full location string
            const fullLocation = locationParts.reverse().join(", ");

            if ($("#tableView").length == 0) {
                $this.shakingTree.show();
            }
            setTimeout(function () {
                $this.loadTableWithFilter(fullLocation, "birthPlace");
                // console.log("fullLocation", fullLocation);
            }, 0);
        });

        // Delegate from .commonLocations for .locationPart click events
        this.header.on("click", ".commonLocations .locationPart", function (event) {
            //event.stopPropagation(); // Prevent event bubbling
            const $subItem = $(this).closest("li").toggleClass("expanded");
            $subItem.children("ul").toggle(); // Toggle visibility of the nested list
        });

        this.header.on("dblclick", "#statisticsContainer,#periodStatisticsContainer", function () {
            $("#toggleGeneralStats").trigger("click");
        });

        $("#downloadData").on("click", function () {
            if (Object.keys($this.combinedResults).length > 0) {
                const surname = $("#surname").val();
                const fileName = "ONT_" + surname + "_" + new Date().toISOString().substring(0, 16) + ".json";
                const treeHtml = $("section#results").html(); // Get the HTML of the tree
                $this.downloadResults($this.combinedResults, treeHtml, fileName);
            } else {
                alert("No data to download.");
            }
        });

        this.header.on("change", "#fileInput", function (event) {
            const file = event.target.files[0];
            if (file) {
                $this.reset();
                // Extract the surname from the file name
                const fileNameParts = file.name.split("_");
                if (fileNameParts.length > 1) {
                    const surname = fileNameParts[1]; // The second part is the surname
                    $("#surname").val(surname); // Set the surname in the input field
                    $this.setNewTitle(); // Update the title
                }

                // Show the loading bar
                $this.showLoadingBar();

                const reader = new FileReader();
                reader.onload = function (e) {
                    const storageObject = JSON.parse(e.target.result);
                    $this.combinedResults = storageObject.data;
                    const treeHtml = storageObject.html;
                    $("section#results").empty().html(treeHtml); // Load the HTML
                    $this.setupToggleButtons(); // Reinitialize any event listeners

                    $this.displayedIndividuals.clear();
                    $this.displayedSpouses.clear();
                    $this.parentToChildrenMap = {};

                    let sortedPeople = $this.sortPeopleByBirthDate($this.combinedResults);
                    $this.parentToChildrenMap = $this.createParentToChildrenMap(sortedPeople);
                    $this.peopleById = $this.createPeopleByIdMap(sortedPeople);
                    $this.displayDescendantsTree($this.peopleById, $this.parentToChildrenMap);
                };

                reader.onprogress = function (e) {
                    if (e.lengthComputable) {
                        const percentage = (e.loaded / e.total) * 100;
                        $this.updateLoadingBar(percentage);
                    }
                };

                reader.readAsText(file);

                $("#tableViewButton").removeClass("on");
            }
        });

        this.header.on("click", "#loadButton", function () {
            $("#fileInput").click(); // Triggers the hidden file input
        });

        this.header.on("click", "#cancelFetch", function () {
            $this.cancelFetch();
        });

        $("#wt-id-text").on("keyup", function (e) {
            // If enter key is pressed, strip the hyphen and number from it,
            // replace underscores with spaces,
            // put the value in the surname box and #submit.
            if (e.keyCode === 13) {
                const wtid = $(this).val();
                const surname = wtid.replaceAll("_", " ").replace(/\-\d+/, "").trim();
                $("#surname").val(surname);
                $("#submit").click();
            }
        });
        $("#show-btn").on("click", function () {
            $("#surname").val($("#wt-id-text").val().replaceAll("_", " ").replace(/\-\d+/, "").trim());
            $("#submit").click();
        });
        $("#view-select").on("change.oneNameTrees", function () {
            const view = $(this).val();
            if (view !== "oneNameTrees") {
                $("#wt-id-text,#show-btn").prop("disabled", false).css("background-color", "white");
                $("#show-btn").css("background-color", "#25422d");
            } else {
                $("#wt-id-text,#show-btn").prop("disabled", true).css("background-color", "lightgrey");
            }
        });

        this.container.on("click", ".duplicateLink", function (e) {
            e.preventDefault();
            $this.handleSearch($(this).data("wtid"));
        });
    }

    updateAccessOrder(key) {
        let accessOrder = localStorage.getItem("accessOrder");
        accessOrder = accessOrder ? JSON.parse(accessOrder) : [];

        // Remove the key if it already exists to update its position
        const index = accessOrder.indexOf(key);
        if (index !== -1) {
            accessOrder.splice(index, 1);
        }

        // Push the key to the end to mark it as the most recently used
        accessOrder.push(key);

        // Save the updated access order
        localStorage.setItem("accessOrder", JSON.stringify(accessOrder));
    }

    async fetchData() {
        try {
            const response = await fetch(
                "https://docs.google.com/spreadsheets/d/e/2PACX-1vSL1WDK4-ReqYPjJ3L-ynxwGgAQOLsNdBcI7gKFCxzU3jLd5L_-YiiCz77faR9L362jjVpP-38JjSEa/pub?output=csv"
            );

            if (!response.ok) {
                throw new Error(`HTTP error! status: ${response.status}`);
            }

            const csvData = await response.text();
            this.parseAndStoreCSV(csvData);
        } catch (error) {
            console.error("Error fetching the spreadsheet:", error);
        }
    }

    parseAndStoreCSV(csvData) {
        this.nameVariants = this.parseCSV(csvData);
        this.storeData(this.nameVariants);
        console.log(this.nameVariants);
    }

    parseCSV(csvData) {
        const lines = csvData.split("\n");
        const result = new Map();

        for (let i = 1; i < lines.length; i++) {
            const line = lines[i].trim();
            if (line) {
                const fields = line.match(/(".*?"|[^",\s]+)(?=\s*,|\s*$)/g);

                if (fields) {
                    const surname = fields[0];
                    const variants = fields[1] ? fields[1].split(",").map((s) => s.trim().replace(/\"/g, "")) : [];
                    const namesArray = [surname.replace(/\"/g, ""), ...variants];

                    namesArray.forEach((name) => {
                        result.set(name, namesArray);
                    });
                }
            }
        }

        return result;
    }

    storeData(data) {
        const objectData = Object.fromEntries(data);
        localStorage.setItem("surnameData", JSON.stringify(objectData));
    }

    retrieveData() {
        const storedData = localStorage.getItem("surnameData");
        return storedData ? new Map(Object.entries(JSON.parse(storedData))) : new Map();
    }

    standardizeString(str) {
        if (!str) {
            return "";
        }
        // Normalize the string to NFD (Normalization Form Decomposition)
        // then replace non-spacing marks (accents) with an empty string
        return str
            .normalize("NFD")
            .replace(/[\u0300-\u036f]/g, "")
            .toLowerCase();
    }

    findSurnameVariants(surname) {
        if (!this.nameVariants.size) {
            this.nameVariants = this.retrieveData();
        }
        if (surname.includes(",")) {
            this.surnames = surname.split(/,\s*/);
            return this.surnames;
        }
        return this.nameVariants.get(surname) || [surname];
    }

    showLoadingBar() {
        $("#loadingBarContainer").show();
        $("#loadingBar").css("width", "0%");
        $("#loadingBarContainer").css("display", "block");
    }

    updateLoadingBar(percentage) {
        $("#loadingBar").css("width", percentage + "%");
    }

    hideLoadingBar() {
        $("#loadingBarContainer").hide();
    }

    clearONSidsCache(surname) {
        // Construct the key prefix to match
        const prefix = `ONTids_${surname.replace(" ", "_").toLowerCase()}`;

        // Iterate over all keys in localStorage
        for (const key in localStorage) {
            // Check if the key starts with the specified prefix
            if (key.startsWith(prefix)) {
                // Remove the item from localStorage
                localStorage.removeItem(key);
                console.log(`Cleared cached data for key: ${key}`);
            }
        }
    }

    saveWithLRUStrategy(key, value) {
        try {
            // Attempt to save the item
            localStorage.setItem(key, value);
            this.updateAccessOrder(key); // Update access order upon successful save
        } catch (error) {
            if (error.name === "QuotaExceededError") {
                // When storage is full, remove the least recently used item
                let accessOrder = localStorage.getItem("accessOrder");
                accessOrder = accessOrder ? JSON.parse(accessOrder) : [];

                while (accessOrder.length > 0 && error?.name === "QuotaExceededError") {
                    const oldestKey = accessOrder.shift(); // Remove the oldest accessed key
                    localStorage.removeItem(oldestKey); // Remove the oldest item
                    localStorage.setItem("accessOrder", JSON.stringify(accessOrder)); // Update the access order in storage

                    try {
                        localStorage.setItem(key, value); // Try to save again
                        this.updateAccessOrder(key); // Update access order upon successful save
                        error = null; // Clear error if save is successful
                    } catch (e) {
                        error = e; // Update error if still failing
                    }
                }

                if (error) {
                    console.error("Unable to free up enough space in localStorage.");
                }
            } else {
                // Handle other errors
                console.error("Error saving to localStorage:", error);
            }
        }
    }

    activateCancel() {
        $("#cancelFetch").show();
        this.cancelling = false;
    }

    disableCancel() {
        $("#cancelFetch").hide();
        this.cancelling = false;
    }

    cancelFetch() {
        wtViewRegistry.showWarning("Cancelling data retrieval...");
        this.cancelling = true;
        if (this.cancelFetchController) {
            this.cancelFetchController.abort();
        }
        $("#refreshData").prop("disabled", false);
        $("#loadButton").prop("disabled", false);
    }

    async getONSids(surname, location) {
        wtViewRegistry.clearStatus();
        this.setNewTitle();
        let cacheKey = `ONTids_${surname.replace(" ", "_").toLowerCase()}`;
        if (location) {
            cacheKey += `_${location}`;
        }
        this.activateCancel();
        const cachedData = localStorage.getItem(cacheKey);
        if (cachedData) {
            console.log("Returning cached data for ONTids from localStorage");
            $("#refreshData").show();
            return [false, JSON.parse(cachedData)];
        }

        // Fetch all variants for the surname
        let locationBit = "";
        if (location) {
            locationBit = `Location%3D"${location.trim().replace(/,/, "%2C").replace(" ", "+")}"+`;
        }
        let surnameVariants = this.findSurnameVariants(surname);
        if (surname.includes(",")) {
            this.surnames = surname.split(/,\s*/);
            surnameVariants = this.surnames;
            surname = this.surnames[0];
        }
        if (this.surnames) {
            this.surnameVariants = this.surnames;
            surname = this.surnames[0];
        }
        let query = `${locationBit}LastNameatBirth%3D"${surname}"+OR+${locationBit}CurrentLastName%3D"${surname}"+OR+${locationBit}LastNameOther%3D"${surname}"`;
        if (surnameVariants.length != 0) {
            // Construct the query part for each variant
            query = surnameVariants
                .map(
                    (variant) =>
                        `${locationBit}LastNameatBirth%3D"${variant}"+OR+${locationBit}CurrentLastName%3D"${variant}"+OR+${locationBit}LastNameOther%3D"${variant}"`
                )
                .join("+OR+");
        }

        const url = `https://plus.wikitree.com/function/WTWebProfileSearch/Profiles.json?Query=${query}&MaxProfiles=100000&Format=JSON`;
        console.log(url);
        this.cancelFetchController = new AbortController();
        const response = await fetch(url, { signal: this.cancelFetchController.signal });
        let data;
        try {
            data = await response.json();
        } catch (error) {
            if (error.name !== "AbortError") {
                console.error("Error when fetching from WT+:", error);
            } else {
                return [true, null];
            }
        }
        // After fetching data, instead of directly using localStorage.setItem, use saveWithLRUStrategy

        try {
            const dataString = JSON.stringify(data); // Ensure data is serialized before saving
            this.saveWithLRUStrategy(cacheKey, dataString);
            console.log("Data saved with LRU strategy");
        } catch (error) {
            console.error("Error saving data with LRU strategy:", error);
        }

        // console.log(data);
        return [false, data];
    }

    numberOfProfiles(resultObj) {
        return !resultObj
            ? 0
            : Array.isArray(resultObj)
            ? resultObj.length
            : typeof resultObj === "object"
            ? Object.keys(resultObj).length
            : 0;
    }

    async getPeopleViaPagedCalls(ids, options = {}) {
        let start = 0;
        let limit = 1000;
        let callNr = 0;
        let profiles = {};
        while (true) {
            callNr += 1;
            if (callNr == 1) {
                console.log(
                    `Calling getPeople with ${ids.length} keys, start:${start}, limit:${limit}, options:`,
                    options
                );
            } else {
                console.log(
                    `Retrieving getPeople result page ${callNr}. ${ids.length} keys, start:${start}, limit:${limit}`,
                    options
                );
            }
            const starttime = performance.now();
            const [aborted, people] = await this.getPeople(ids, start, limit, options);
            if (aborted) {
                return [true, 0];
            }
            // console.log("People", people);
            const callTime = performance.now() - starttime;
            const nrProfiles = this.numberOfProfiles(people);
            console.log(`Page ${callNr}: Received ${nrProfiles} profiles (start:${start}) in ${callTime}ms`);
            if (nrProfiles === 0) {
                // An empty result means we've got all the results.
                // Checking for an empty object above, as opposed to an arrya is just belts and braces
                // because we're supposed to get an object, but it seems we get an array if there is nothing
                return [false, profiles];
            }
            if (nrProfiles > 0 && typeof people === "object") {
                const beforeCnt = Object.keys(profiles).length;
                Object.assign(profiles, people);
                const afterCnt = Object.keys(profiles).length;
                console.log(
                    `Page ${callNr}: Collected ${
                        afterCnt - beforeCnt
                    } of ${nrProfiles} new profiles. We now have ${afterCnt}.`
                );
            } else {
                console.log(`WTF? people=${people}`, people);
            }
            start += limit;
        }
    }

    async getPeople(ids, start = 0, limit = 1000, options = {}) {
        const ancestors = options.ancestors || 0;
        const descendants = options.descendants || 0;
        const fields = [
            "BirthDate",
            "BirthDateDecade",
            "BirthLocation",
            "Categories",
            "Created",
            "DataStatus",
            "DeathDate",
            "DeathDateDecade",
            "DeathLocation",
            "Derived.BirthName",
            "Derived.BirthNamePrivate",
            "Derived.LongName",
            "Derived.LongNamePrivate",
            "Father",
            "FirstName",
            "Gender",
            "Id",
            //"IsLiving",
            "LastNameAtBirth",
            "LastNameCurrent",
            "LastNameOther",
            "Manager",
            "Managers",
            "MiddleName",
            "Mother",
            "Name",
            "Nicknames",
            "NoChildren",
            "Prefix",
            //"Privacy",
            "RealName",
            "ShortName",
            "Spouses",
            "Suffix",
            "Touched",
            "Templates",
        ];
        try {
            this.cancelFetchController = new AbortController();
            const result = await WikiTreeAPI.postToAPI(
                {
                    appId: OneNameTrees.APP_ID,
                    action: "getPeople",
                    keys: ids.join(","),
                    start: start,
                    limit: limit,
                    ancestors: ancestors,
                    descendants: descendants,
                    fields: fields,
                },
                this.cancelFetchController.signal
            );
            return [false, result[0].people];
        } catch (error) {
            if (error.name !== "AbortError") {
                console.error("Error in getPeople:", error);
                return [false, []]; // Return an empty array in case of error
            } else {
                return [true, []];
            }
        }
    }

    async processBatches(ids, surname) {
        const $this = this;
        // console.log("All accessible cookies:", document.cookie);

        const userId =
            Cookies.get("wikidb_wtb_UserID") || Cookies.get("loggedInID") || Cookies.get("WikiTreeAPI_userId");
        console.log("Starting processBatches", { userId, idsLength: ids ? ids.length : 0, surname });

        if (!ids || ids.length === 0) {
            console.error("No IDs provided for processing.");
            wtViewRegistry.showWarning("No results found");
            $("#refreshData").prop("disabled", false);
            return;
        }

        function cancelIt() {
            wtViewRegistry.showWarning("Data retrieval cancelled.");
            $this.disableCancel();
            $this.shakingTree.hide();
            // TODO: do whatever other cleanup should be done
            return;
        }

        if ($this.cancelling) {
            cancelIt();
            return;
        }

        this.showLoadingBar();
        this.updateLoadingBar(1); // we've done some work... :)
        let processed = 0;
        let total = ids.length;
        let extendedTotal = total * 1.2;

        const secondCall = new Set();

        const starttime = performance.now();
        for (let i = 0; i < ids.length && !$this.cancelling; i += 1000) {
            const batchIds = ids.slice(i, i + 1000);
            // console.log(`Processing batch ${i / 1000 + 1}: IDs ${i} to ${i + 999}`);
            console.log(`Calling getPeople with ${batchIds.length} keys (of ${ids.length - i} still to fetch)`);
            const callStart = performance.now();
            // We don't do paging calls here because we're not expecting profiles other than the ids we've requested
            // and the API spec says "The initial set of profiles are returned in the results unpaginated by the
            // start/limit values".
            const [aborted, people] = await this.getPeople(batchIds);
            const callTime = performance.now() - callStart;
            if (aborted || $this.cancelling) {
                cancelIt();
                return;
            }
            const nrProfiles = this.numberOfProfiles(people);
            console.log(`Received ${nrProfiles} profiles in ${callTime}ms`);
            // console.log("People in batch:", people);
            // Combine the 'people' object with 'combinedResults'
<<<<<<< HEAD
            console.log("Combined results before:", this.combinedResults);
            console.log("length", Object.keys(this.combinedResults).length);
            if (people && typeof people === "object") {
                Object.assign(this.combinedResults, people);
            }
            console.log("Combined results after:", this.combinedResults);
            console.log("length", Object.keys(this.combinedResults).length);
=======
            // console.log("Combined results before:", this.combinedResults);
            const countBefore = Object.keys(this.combinedResults).length;
            if (people && typeof people === "object") {
                Object.assign(this.combinedResults, people);
            }
            console.log(`Added ${Object.keys(this.combinedResults).length - countBefore} profiles`);
            // console.log("Combined results after:", this.combinedResults);
>>>>>>> e3994b1c
            processed += batchIds.length;
            // We arbitrarily regard fetching the intial profiles as 45% of the work,
            // fetching missing parents as a further 45% and port-processing the last 10%
            let percentage = (processed / total) * 45;
            this.updateLoadingBar(percentage);
            // console.log(`Batch processed: ${processed}/${total} (${percentage}%)`);
        }

        console.log("Initial processing complete. Checking for missing parents...");
        // We do the below because the IDs we get from WT+ would be for public profiles only.
        // So here, since the user might be logged in and may have access to some of the
        // private profiles that should be part of the set, we try and collect some of those
        // private profiles via the WT getPeople api.
        const hasMissing = new Set();
        if (userId && !$this.cancelling) {
            Object.values(this.combinedResults).forEach((person) => {
                if (person?.BirthDateDecade?.replace(/s/, "") > 1890) {
                    // console.log(person.Name, " may connect to missing people.");
                    if (person?.Father > 0 && !this.combinedResults[person.Father]) {
                        secondCall.add(person.Father);
                        if (OneNameTrees.VERBOSE) hasMissing.add(person.Name || person.Id);
                    }
                    if (person?.Mother > 0 && !this.combinedResults[person.Mother]) {
                        secondCall.add(person.Mother);
                        if (OneNameTrees.VERBOSE) hasMissing.add(person.Name || person.Id);
                    }
                    // Add possible missing children to the list of missing parents
                    // If NoChildren is not set on a profile, we add that profile to possibleMissingPeople
                    // so we gan get their children.
                    if (!person.NoChildren) {
                        secondCall.add(person.Id);
                        // console.log(person.Name, " may connect to missing people.");
                        if (OneNameTrees.VERBOSE) hasMissing.add(person.Name || person.Id);
                    }
                }
            });
        }
        console.log(`Number of ids to use in retrieving of missing relatives: ${secondCall.size}`);
        if (OneNameTrees.VERBOSE) console.log(`These are the profiles triggering the extra search:`, [...hasMissing]);
        hasMissing.clear();

        // this.hideLoadingBar(); // Reset the loading bar for processing missing parents
        // this.showLoadingBar();
        let processedParents = 0;
        let totalSecondCall = secondCall.size;

        function setDifference(a, b) {
            return new Set([...a].filter((x) => !b.has(x)));
        }
        function setUnion(a, b) {
            return new Set([...a, ...b]);
        }
        function setIntersection(a, b) {
            return new Set([...a].filter((x) => b.has(x)));
        }

        let currentIds = new Set(OneNameTrees.VERBOSE ? Object.keys(this.combinedResults) : []);
        let additionalIds = new Set();
        if (secondCall.size > 0) {
            const secondCallIds = [...secondCall];
            for (let i = 0; i < secondCallIds.length && !$this.cancelling; i += 100) {
                const batchIds = secondCallIds.slice(i, i + 100);
                const [aborted, people] = await this.getPeopleViaPagedCalls(batchIds, {
                    ancestors: 1,
                    descendants: 1,
                });
                if (aborted || $this.cancelling) {
                    cancelIt();
                    return;
                }
<<<<<<< HEAD
                if (people && typeof people === "object") {
                    console.log("People in batch:", people);
                    console.log("Combined results before:", this.combinedResults);
                    console.log("length", Object.keys(this.combinedResults).length);
=======
                const nrProfiles = this.numberOfProfiles(people);
                if (nrProfiles > 0) {
                    if (OneNameTrees.VERBOSE) {
                        const fetchedIdsSet = new Set(Object.keys(people));
                        const newIds = setDifference(fetchedIdsSet, currentIds);
                        const dups = setIntersection(fetchedIdsSet, currentIds);
                        console.log(`Adding ${newIds.size} new people from ${nrProfiles} received`, [...newIds]);
                        console.log("Duplicates not added", [...dups]);
                        currentIds = setUnion(currentIds, newIds);
                        additionalIds = setUnion(additionalIds, newIds);
                    }
                    // console.log("People in batch:", people);
                    // console.log("Combined results before:", this.combinedResults);
>>>>>>> e3994b1c
                    Object.assign(this.combinedResults, people);
                }
                processedParents += batchIds.length;
                // We claim fetching missing parents is the 2nd 45% of the work
                let percentage = 45 + (processedParents / totalSecondCall) * 45;
                this.updateLoadingBar(percentage);
                // console.log(`Processed missing parents: ${processedParents}/${totalParents} (${percentage}%)`);
            }
        } else {
            this.updateLoadingBar(90);
        }
        const fetchTime = performance.now() - starttime;

        // this.hideLoadingBar();
        // console.log("Processing complete.");

        const profileCount = Object.keys(this.combinedResults).length;
        console.log(`Fetched profiles count: ${profileCount}`);
        console.log(`Total fetch time: ${fetchTime}ms`);

        // Now 'combinedResults' contains the combined data from all batches
        // console.log(this.combinedResults);
        // If the surname is not LNAB, LNC, or LNO, filter out
        let filteredResults = {};
        // Get all variants for the surname
        this.surname = $("#surname").val();
        const surnameVariants = this.findSurnameVariants(this.surname);
        if (surnameVariants.length == 0) {
            // If no variants are found, use the surname as-is
            surnameVariants.push(this.surname);
        }
        console.log("Surname variants:", surnameVariants);

        if ($this.cancelling) {
            cancelIt();
            return;
        }
        $this.disableCancel();
        Object.values(this.combinedResults).forEach((person) => {
            //  console.log(person);

            // Standardize the person's surnames for comparison
            const standardizedLastNameAtBirth = $this.standardizeString(person?.LastNameAtBirth) || "";
            const standardizedLastNameCurrent = $this.standardizeString(person?.LastNameCurrent) || "";
            const standardizedLastNameOther = $this.standardizeString(person?.LastNameOther) || "";

            // Check if any standardized surname variants include the standardized person's surnames
            const isMatch = surnameVariants.some(
                (variant) =>
                    $this.standardizeString(variant) === standardizedLastNameAtBirth ||
                    $this.standardizeString(variant) === standardizedLastNameCurrent ||
                    $this.standardizeString(variant) === standardizedLastNameOther
            );

            // console.log("Is match:", isMatch);
            if (isMatch) {
                filteredResults[person.Id] = person;
                // console.log("Added to filtered results:", person);
                // console.log("Filtered results:", filteredResults);
            }
        });
        const filteredCount = Object.keys(filteredResults).length || 0;
        if (OneNameTrees.VERBOSE) {
            const removedNew = setDifference(additionalIds, new Set(Object.keys(filteredResults)));
            console.log(
                `Last name filtering removed ${currentIds.size - filteredCount} profiles (${removedNew.size} of ${
                    additionalIds.size
                } additionally retrieved profiles) from ${currentIds.size} leaving ${filteredCount} profiles.`
            );
        } else {
            // console.log("Filtered results:", filteredResults);
            console.log(`Last name filtering left ${filteredCount} profiles.`);
        }

        // After batch processing, update the progress bar for additional steps (the last 10% of the work)
        processed = ids.length;
        this.updateLoadingBar(90 + (processed / extendedTotal) * 10);

        // Sort and map children to parents
        let sortedPeople = this.sortPeopleByBirthDate(filteredResults);
        if (OneNameTrees.VERBOSE) console.log("sortedPeople", sortedPeople);
        this.prioritizeTargetName(sortedPeople);
        let parentToChildrenMap = this.createParentToChildrenMap(sortedPeople);
        this.peopleById = this.createPeopleByIdMap(sortedPeople);

        // Update progress bar after sorting and mapping
        processed += (extendedTotal - total) * 0.5; // Assuming these take about half of the remaining 20%
        this.updateLoadingBar(90 + (processed / extendedTotal) * 10);

        this.displayDescendantsTree(this.peopleById, parentToChildrenMap);

        // Update progress bar to complete
        this.updateLoadingBar(100);

        // After processing is complete
        this.hideLoadingBar();

        $("#downloadData").show();

        return;
    }

    prioritizeTargetName(sortedPeople) {
        for (let i = 0; i < sortedPeople.length; i++) {
            let person = sortedPeople[i];
            if (person.Spouses && person.Spouses.length > 0) {
                // Get spouse Ids from array of objects, each with a key for the spouse's Id
                const spouseIds = person.Spouses.map((spouse) => spouse.Id);
                spouseIds.forEach((spouseId) => {
                    // console.log("Spouse ID:", spouseId, typeof spouseId);
                    //sortedPeople.forEach((p) => console.log("Person ID in sortedPeople:", p.Id, typeof p.Id));
                    let spouse = sortedPeople.find((p) => p.Id == spouseId);
                    let stegen = false;
                    if (["Stegen-189", "Ostermann-148"].includes(person.Name)) {
                        console.log("Spouse:", spouse);
                        stegen = true;
                        console.log("Name:", person.Name);
                        console.log("Spouse:", spouse);
                        console.log(this.shouldPrioritize(spouse, person));
                    }

                    if (spouse && this.shouldPrioritize(spouse, person)) {
                        spouse.shouldBeRoot = false;
                        //    console.log("Prioritizing spouse:", spouse, "over person:", person);
                        // Remove the spouse from their current position
                        sortedPeople = sortedPeople.filter((p) => p.Id !== spouse.Id);
                        // Find the new index of the person since the array has been modified
                        let newPersonIndex = sortedPeople.findIndex((p) => p.Id == person.Id);
                        // Insert the spouse after the person
                        sortedPeople.splice(newPersonIndex + 1, 0, spouse);
                        if (stegen) {
                            console.log("Sorted people after prioritizing:", sortedPeople);
                            console.log("New person index:", newPersonIndex);
                        }
                    }
                });
            }
        }
    }

    shouldPrioritize(spouse, person) {
        // Convert the target surname and its variants into standardized forms for comparison
        const standardizedVariants = this.surnameVariants.map((variant) => this.standardizeString(variant));

        // Standardize the spouse and person's last names for comparison
        const spouseLNAB = this.standardizeString(spouse.LastNameAtBirth);
        const spouseCurrentLN = this.standardizeString(spouse.LastNameCurrent);
        const personLNAB = this.standardizeString(person.LastNameAtBirth);
        const personCurrentLN = this.standardizeString(person.LastNameCurrent);

        // Check if the person's LNAB is among the target surname or its variants
        const personHasTargetLNAB = standardizedVariants.includes(personLNAB);

        // Priority is given if the person has the target LNAB directly, and the spouse does not
        if (personHasTargetLNAB && !standardizedVariants.includes(spouseLNAB)) {
            // Further check if spouse's current last name matches the person's to handle cases of marriage where names are changed
            if (spouseCurrentLN === personLNAB || spouseCurrentLN === personCurrentLN) {
                return true; // Prioritize the person over the spouse
            }
        }

        // Default to not prioritizing the spouse over the person if conditions are not met
        return false;
    }

    findRootIndividuals(parentToChildrenMap, peopleById) {
        let childIds = new Set();
        Object.values(parentToChildrenMap).forEach((children) => {
            children.forEach((childId) => childIds.add(String(childId)));
        });

        /*
        let rootIndividuals = Object.keys(peopleById).filter((id) => {
            //console.log("Checking individual:", id); // Debugging statement
            return !childIds.has(id);
        });
        */
        let rootIndividuals = Object.keys(peopleById).filter((id) => {
            return !childIds.has(String(id)); // Ensure `id` is treated as a string
        });

        // console.log("Root Individuals:", rootIndividuals); // Debugging statement
        return rootIndividuals;
    }

    displayDates(person) {
        let birthDate = person.BirthDate || person.BirthDateDecade || "";
        birthDate = birthDate.replace(/-.*/g, "");
        if (birthDate == "0000" || birthDate == "unknown") {
            birthDate = "";
        }
        let deathDate = person.DeathDate || person.DeathDateDecade || "";
        deathDate = deathDate.replace(/-.*/g, "");
        if (deathDate == "0000" || deathDate == "unknown") {
            deathDate = "";
        }

        const birthDateStatus = this.getDateStatus(person, "birth", "abbr");
        const deathDateStatus = this.getDateStatus(person, "death", "abbr");

        return `(${birthDateStatus}${birthDate}–${deathDateStatus}${deathDate})`;
    }

    personHtml(person, level = 0) {
        const personIdStr = String(person.Id);

        if (!person) {
            return ""; // Skip if undefined or already displayed
        }

        //  || this.displayedIndividuals.has(personIdStr)
        let duplicateLink = "";
        let duplicateClass = "";
        let isDuplicate = false;
        if (this.displayedIndividuals.has(personIdStr)) {
            isDuplicate = true;
            duplicateClass = "duplicate";
            duplicateLink = `<span data-wtid="${person.Name}" class="duplicateLink" title='See ${person?.FirstName} in another tree'>🠉</span>`;
        }

        let descendantsCount = "";
        if (this.parentToChildrenMap[person.Id] && this.parentToChildrenMap[person.Id].length > 0) {
            const count = this.countDescendants(person.Id, this.parentToChildrenMap);
            descendantsCount = ` <span class="descendantsCount" title="${count} descendants"><span class='descendantsCountText'>[${count}]</span></span>`;
            if (count == 0) {
                descendantsCount = "";
            }
        }

        this.displayedIndividuals.add(personIdStr); // Mark as displayed

        const aName = new PersonName(person);
        const fullName = aName.withParts(["FullName"]);

        if (!fullName) {
            //  console.log("No name found for person:", person);
            return ""; // Skip if no name found
        }

        let toggleButton = "";
        if (this.parentToChildrenMap[person.Id] && this.parentToChildrenMap[person.Id].length > 0) {
            toggleButton = `<button class='toggle-children' data-parent-id='${person.Id}'>−</button> `;
        }
        let gender = person.Gender;
        if (person?.DataStatus?.Gender === "blank" || !gender) {
            gender = "blank";
        }

        const categoryHTML = this.createCategoryHTML(person);
        const dates = this.displayDates(person);

        let html = `<li class='level_${level} person ${duplicateClass}' data-id='${personIdStr}' data-name='${
            person.Name
        }' data-father='${person?.Father}' data-mother='${
            person?.Mother
        }' data-gender='${gender}' data-full-name='${fullName}' data-dates='${dates}'> ${toggleButton}${descendantsCount}<a href="https://www.wikitree.com/wiki/${
            person.Name
        }" target="_blank">${fullName}</a> <span class="wtid">(${
            person.Name || ""
        })</span> ${duplicateLink} <span class='dates'>${dates}</span> ${categoryHTML} `;

        // Add Spouses
        html += this.displaySpouses(person, level);

        html += "</li>";
        if (person.Name == "Ostermann-506") {
            console.log(html);
        }
        return html;
    }

    showAncestralLineToRoot(element) {
        let ancestralLine = [];
        let thisElement = element.closest("li.person");
        while (thisElement.length) {
            let personData = {
                id: thisElement.data("id"),
                fullName: thisElement.data("full-name"),
                dates: thisElement.data("dates"),
                wtid: thisElement.data("wtid"),
                gender: thisElement.data("gender"),
                isTarget: ancestralLine.length === 0, // Mark the first element as the target
            };
            ancestralLine.push(personData);
            thisElement = thisElement.parents("li.person").first(); // Move up to the next ancestor
        }

        ancestralLine.reverse();
        let ancestralLineHtml = $("<ul></ul>").append(
            ancestralLine
                .map(
                    (ancestor, index) =>
                        `<li class='ancestor person ${ancestor.isTarget ? "highlighted" : ""}' data-id='${
                            ancestor.id
                        }' data-name='${ancestor.fullName}' data-wtid='${ancestor.wtid}' data-gender='${
                            ancestor.gender
                        }'>
            ${ancestor.fullName} <span class='dates'>${ancestor.dates}</span> <span class='wtid'>(${
                            ancestor.wtid
                        })</span>
          </li>`
                )
                .join("")
        );

        const ancestralPopup = $("<div id='ancestralLinePopup'></div>").html(ancestralLineHtml);
        $("body").append(ancestralPopup);
        ancestralPopup
            .css({
                top: element.offset().top + element.height() + 5,
                left: element.offset().left,
                position: "absolute",
                backgroundColor: "#fff",
                border: "1px solid #ddd",
                padding: "10px",
                borderRadius: "5px",
                boxShadow: "0 2px 4px rgba(0,0,0,.2)",
            })
            .show();

        ancestralPopup.find(".ancestor").click(function () {
            handleSearch($(this).data("wtid"));
        });
    }

    createJQueryObjects(tags) {
        return tags.map((html) => $(html)); // Convert each HTML string into a jQuery object
    }

    filterAndPrioritizeCategories(tags) {
        const categoryMap = {};

        tags.forEach(($tag) => {
            const title = $tag.attr("title");
            const isLink = $tag.is("a");
            const current = categoryMap[title];

            if (!current) {
                categoryMap[title] = $tag;
            } else {
                // Prioritize links over spans
                if (isLink && !current.is("a")) {
                    categoryMap[title] = $tag;
                }
                // If both are links, prioritize the more specific one based on URL length
                else if (isLink && current.is("a") && $tag.attr("href").length > current.attr("href").length) {
                    categoryMap[title] = $tag;
                }
                // Additional logic could go here for other prioritization as needed
            }
        });

        // Extract the most specific categories, considering hierarchical relationships
        const titles = Object.keys(categoryMap);
        titles.forEach((title) => {
            titles.forEach((otherTitle) => {
                if (title !== otherTitle && title.includes(otherTitle)) {
                    // If one title includes another, it's more specific; keep the more specific one
                    if (categoryMap[title].toString().length > categoryMap[otherTitle].toString().length) {
                        delete categoryMap[otherTitle];
                    }
                }
            });
        });

        return Object.values(categoryMap).map(($obj) => $obj.prop("outerHTML")); // Convert jQuery objects back to HTML strings
    }

    createCategoryHTML(person) {
        let categoryHTML = ``;
        const tags = [];
        if (person.Categories && person.Categories.length > 0) {
            categoryHTML += this.processNameStudies(person);

            categoryMappings.forEach(({ pattern, symbol, not }) => {
                tags.push(this.processCategories(person, pattern, symbol, { not }));
            });
        }

        // Convert HTML strings to jQuery objects for filtering
        const jqueryTags = this.createJQueryObjects(tags);
        const filteredTags = this.filterAndPrioritizeCategories(jqueryTags);

        if (filteredTags.length > 0) {
            categoryHTML += filteredTags.join("");
        }
        return categoryHTML;
    }

    addCategoryKeyToHelp() {
        let categoryKey = `<div id='categoryKey'><h3>Category and Sticker Key</h3>`;
        categoryMappings.forEach(({ pattern, symbol, not }) => {
            categoryKey += `<div class='categoryKeyItem'><span class="symbol">${symbol}</span> <span>${pattern.source.replace(
                /[\/()]/g,
                ""
            )}</span></div>`;
        });
        categoryKey += `</div>`;
        $("#help").append(categoryKey);
    }

    processNameStudies(person) {
        let html = "";
        const nameStudies = person.Categories.filter((category) => category.match(/Name_Study/));
        if (nameStudies.length > 0) {
            const nameStudiesDone = [];
            const thisSurnameVariants = this.findSurnameVariants($("#surname").val());
            nameStudies.forEach((nameStudy) => {
                const linkEndMatch = nameStudy.match(/[^,_]+_Name_Study/);
                if (linkEndMatch) {
                    const linkEnd = linkEndMatch[0];
                    const isThisStudy = thisSurnameVariants.includes(
                        linkEnd.replace(/^.*,_/, "").replace(/_Name_Study/, "")
                    );
                    const link = `Space:${linkEnd}`;
                    if (!nameStudiesDone.includes(linkEnd)) {
                        nameStudiesDone.push(linkEnd);
                        html += this.createCategoryLink(
                            link,
                            nameStudy,
                            "&#x1F4DB;",
                            isThisStudy ? { class: "thisNameStudy" } : {}
                        );
                    }
                }
            });
        }
        return html;
    }

    processCategories(person, pattern, symbol, options = {}) {
        // Extract the 'name' values from person.Templates
        const templateNames = person.Templates.map((template) => template.name);

        // Combine person.Categories and templateNames into a single array
        const categoriesAndTemplates = person.Categories.concat(templateNames);

        if (categoriesAndTemplates.length > 2 && !this.shownCats.has(person.Id)) {
            // console.log(categoriesAndTemplates);
            this.shownCats.add(person.Id);
        }

        return categoriesAndTemplates
            .filter((category) => {
                // Check if pattern matches the category or template name
                const matchesPattern = pattern?.test(category);

                // Ensure options.not is a RegExp before calling test on it
                const isExcluded = options?.not instanceof RegExp ? options.not.test(category) : false;

                // Include category if it matches pattern and does not match exclusion pattern
                return matchesPattern && !isExcluded;
            })
            .map((category) => {
                // Check if the category is actually a template (sticker) by seeing if it was originally in person.Templates
                const isSticker = templateNames.includes(category);
                // If it's a sticker, return without a link. Otherwise, return with a link.
                if (isSticker) {
                    // For stickers, simply return the symbol or some representation without a link
                    return `<span class='category' title='${category}'>${symbol}</span>`;
                } else {
                    // Categories continue to have links
                    return this.createCategoryLink(`Category:${category}`, category, symbol);
                }
            })
            .join("");
    }

    createCategoryLink(link, category, symbol, options = {}) {
        const theClass = options.class ? ` ${options.class}` : "";
        return `<a href="https://www.wikitree.com/wiki/${link}" target='_blank' class="category${theClass}" title="${category}" data-category="${category}">${symbol}</a>`;
    }

    showMoreDetails(datesElement, showOrHide = "toggle") {
        const theLI = datesElement.closest("li");
        let Id;
        if (datesElement.parent().hasClass("person")) {
            Id = datesElement.parent().data("id");
        } else {
            Id = theLI.data("id");
        }
        if ($(`div.details[data-id='${Id}']`).length > 0) {
            if (showOrHide == "show") {
                $(`div.details[data-id='${Id}']`).show();
            } else if (showOrHide == "hide") {
                $(`div.details[data-id='${Id}']`).hide();
            } else {
                $(`div.details[data-id='${Id}']`).toggle();
            }
            return;
        }

        const person = this.combinedResults[Id];

        const { birth, death } = this.formatBirthDeathDetails(person);

        const detailsHtml = $(`
      <div class='details' data-id='${Id}'>
        <div class='row'>${birth}</div>
        <div class='row'>${death}</div>
      </div>`);
        if (datesElement.parent().hasClass("spouse")) {
            datesElement.parent().append(detailsHtml);
        } else if (theLI.children(".spouse").length > 0) {
            theLI.children(".spouse").first().before(detailsHtml);
        } else {
            datesElement.closest("li").append(detailsHtml);
        }
    }

    getDateStatus(person, event, length = "abbr") {
        let status = "";
        if (event === "birth") {
            if (!person.BirthDate || person.BirthDate === "0000-00-00") {
                return "";
            }
            status = person?.DataStatus?.BirthDate;
        } else if (event === "death") {
            if (!person.DeathDate || person.DeathDate === "0000-00-00") {
                return "";
            }
            status = person?.DataStatus?.DeathDate;
        }
        if (length == "abbr") {
            if (status == "guess") {
                return "abt.";
            } else if (status == "before") {
                return "bef.";
            } else if (status == "after") {
                return "aft.";
            } else {
                return "";
            }
        } else {
            if (status == "guess") {
                return "about";
            } else if (status == "before") {
                return "before";
            } else if (status == "after") {
                return "after";
            } else {
                return "";
            }
        }
    }

    datePreposition(person, event, length = "abbr") {
        let eventDate;
        if (event === "birth") {
            eventDate = person?.BirthDate;
        } else if (event === "death") {
            eventDate = person?.DeathDate;
        }
        const dateStatus = this.getDateStatus(person, "birth", length);
        const inOn = eventDate.match(/\-00$/) ? "in" : "on"; // If only a year is present, use 'in'

        let preposition = inOn;
        if (dateStatus) {
            preposition = dateStatus;
        }
        return preposition;
    }

    formatBirthDeathDetails(person) {
        let birthDetails = "";
        let deathDetails = "";

        // Birth details
        if (person.BirthDate || person.BirthLocation) {
            const birthDate = person.BirthDate ? this.formatDate(person.BirthDate) : "";

            const preposition = this.datePreposition(person, "birth", "full");

            birthDetails = `<span class='birthDetails dataItem'>Born ${
                person.BirthLocation ? `in ${person.BirthLocation}` : ""
            }${birthDate ? ` ${preposition} ${birthDate}` : ""}.</span>`;
        }

        // Death details
        if ((person.DeathDate && person.DeathDate !== "0000-00-00") || person.DeathLocation) {
            const deathDate =
                person.DeathDate && person.DeathDate !== "0000-00-00" ? this.formatDate(person.DeathDate) : "";
            const preposition = this.datePreposition(person, "death", "full");
            deathDetails = `<span class='deathDetails dataItem'>Died ${
                person.DeathLocation ? `in ${person.DeathLocation}` : ""
            }${deathDate ? ` ${preposition} ${deathDate}` : ""}.</span>`;
        }

        return { birth: birthDetails, death: deathDetails };
    }

    formatDate(date) {
        if (!date || date === "0000-00-00") return "[date unknown]";
        let [year, month, day] = date.split("-");
        month = parseInt(month, 10);
        day = parseInt(day, 10);
        let formattedDate = `${year}`;
        if (month > 0) formattedDate = `${this.monthName[month]} ` + formattedDate;
        if (day > 0) formattedDate = `${day} ` + formattedDate;
        return formattedDate;
    }

    displaySpouses(person, level) {
        if (!person.Spouses || !Array.isArray(person.Spouses)) {
            return ""; // Return empty if no spouses
        }

        // Collecting all spouse data
        let spousesData = person.Spouses.map((spouse) => {
            if (this.combinedResults[spouse.Id]) {
                let spouseInfo = this.combinedResults[spouse.Id];
                let married = spouse.MarriageDate || "";
                let marriageDate = married.replace(/-/g, "");
                // Normalize the date for sorting
                if (marriageDate.match(/^\d{4}$/)) {
                    marriageDate += "0000"; // Append for year-only dates
                }
                return { spouseInfo, married, marriageDate };
            }
        }).filter((spouse) => spouse); // Filter out undefined entries

        // Sorting spouses by MarriageDate
        spousesData.sort((a, b) => a.marriageDate.localeCompare(b.marriageDate));

        // Generating HTML for sorted spouses
        let spouseHtml = "";
        spousesData.forEach(({ spouseInfo, married, marriageDate }) => {
            const spouseIdStr = String(spouseInfo.Id);
            if (!this.displayedSpouses.has(spouseIdStr)) {
                //  && !this.displayedIndividuals.has(spouseIdStr)
                this.displayedSpouses.add(spouseIdStr);
                this.displayedIndividuals.add(spouseIdStr);

                let gender = spouseInfo.Gender;
                if (!gender || spouseInfo?.DataStatus?.Gender === "blank") {
                    gender = "blank";
                }

                const spouseName = new PersonName(spouseInfo).withParts(["FullName"]);
                if (married && married !== "0000-00-00") {
                    married = ` (Married: ${married})`;
                } else {
                    married = "";
                }

                // Check if the spouse is already displayed
                let duplicateClass = "";
                let duplicateLink = "";
                if ($(`li.person[data-id='${spouseIdStr}']`).length > 0) {
                    duplicateClass = " duplicate";
                    duplicateLink = `<span data-wtid="${spouseInfo.Name}" class="duplicateLink" title='See ${spouseInfo?.FirstName} in another tree'>🠉</span>`;
                }

                spouseHtml += `<span class='spouse person${duplicateClass}' data-name='${spouseInfo.Name}' data-id='${
                    spouseInfo.Id
                }' data-gender='${gender}' data-marriage-date='${marriageDate}'>m. <a href="https://www.wikitree.com/wiki/${
                    spouseInfo.Name
                }" target="_blank">${spouseName}</a> <span class='wtid'>(${
                    spouseInfo.Name || ""
                })</span>${duplicateLink} <span class='dates'>${this.displayDates(
                    spouseInfo
                )}</span> ${married}</span>`;
            }
        });

        return spouseHtml;
    }

    createParentToChildrenMap(peopleArray) {
        peopleArray.forEach((person) => {
            if (person.Father) {
                if (!this.parentToChildrenMap[person.Father]) {
                    this.parentToChildrenMap[person.Father] = [];
                }
                this.parentToChildrenMap[person.Father].push(person.Id);
            }
            if (person.Mother) {
                if (!this.parentToChildrenMap[person.Mother]) {
                    this.parentToChildrenMap[person.Mother] = [];
                }
                this.parentToChildrenMap[person.Mother].push(person.Id);
            }
        });
        return this.parentToChildrenMap;
    }

    createPeopleByIdMap(peopleArray) {
        let map = {};
        peopleArray.forEach((person) => {
            map[person.Id] = person;
        });
        return map;
    }

    naturalSort(a, b) {
        let ax = [],
            bx = [];

        a.replace(/(\d+)|(\D+)/g, function (_, $1, $2) {
            ax.push([$1 || Infinity, $2 || ""]);
        });
        b.replace(/(\d+)|(\D+)/g, function (_, $1, $2) {
            bx.push([$1 || Infinity, $2 || ""]);
        });

        while (ax.length && bx.length) {
            let an = ax.shift();
            let bn = bx.shift();
            let nn = an[0] - bn[0] || an[1].localeCompare(bn[1]);
            if (nn) return nn;
        }

        return ax.length - bx.length;
    }

    createNameSelectBoxes() {
        const switchButton = $(`<button id="nameSelectsSwitchButton"
        title="Switch between WT ID search and name search">⇆</button>`);
        const nameSelects = $("<div id='nameSelects'></div>").append(switchButton);
        nameSelects.insertBefore($("#toggleDetails"));
        this.createWTIDSelectBox();
        this.createNameSelectBox();
        $("#wtidGo").hide();
        switchButton.on("click", () => {
            $("#wtidGo").toggle();
            $("#nameSelect").toggle();
        });
    }

    createWTIDSelectBox() {
        const $this = this;
        $("#wtidGo").off().remove();
        let selectBox = $(`<select id='wtidGo'>`);
        // Add a title dummy option
        selectBox.append(`<option value=''>WT ID</option>`);
        // Get all of the Names (WT IDs) from the array of displayed people, sort them, and add them to the select box
        // displayedIndividuals has the IDs.  We need to get the Names from combinedResults.
        let names = [];
        for (let id of this.displayedIndividuals) {
            names.push(this.combinedResults[id].Name);
        }
        names.sort(this.naturalSort);

        // Filter out "undefined".
        names = names.filter((name) => name);
        for (let name of names) {
            selectBox.append(`<option value='${name}'>${name}</option>`);
        }
        // Add this to #controls (before #helpButton) and set it to work like the search input.
        // This is to replace the searchInput.
        selectBox.prependTo($("#nameSelects"));
        selectBox.change(function () {
            if (this.value) {
                $this.handleSearch(this.value);
            }
        });
    }

    createNameSelectBox() {
        const $this = this;
        $("#nameSelect").off().remove();
        let selectBoxName = $('<select id="nameSelect">');
        selectBoxName.append('<option value="">Person</option>');

        let individuals = [];
        for (let id of this.displayedIndividuals) {
            if (this.combinedResults[id] && this.combinedResults[id].LastNameAtBirth) {
                let person = this.combinedResults[id];
                let dates = this.displayDates(person); // Using displayDates function
                individuals.push({
                    id: id,
                    name: `${person.LastNameAtBirth}, ${person.FirstName || person.RealName} ${
                        person.MiddleName || ""
                    }`.trim(),
                    wtid: person.Name,
                    dates: dates,
                });
            }
        }

        // Sorting by name and then by dates for better organization
        individuals.sort((a, b) => {
            let nameComparison = a.name.localeCompare(b.name, undefined, { numeric: true, sensitivity: "base" });
            if (nameComparison !== 0) return nameComparison;
            return a.dates.localeCompare(b.dates);
        });

        individuals.forEach((individual) => {
            selectBoxName.append(`<option value='${individual.wtid}'>${individual.name} ${individual.dates}</option>`);
        });

        selectBoxName.prependTo($("#nameSelects"));
        selectBoxName.change(function () {
            if (this.value) {
                $this.handleSearch(this.value);
            }
        });
    }

    async displayDescendantsTree(peopleById, parentToChildrenMap) {
        console.log("Displaying descendants tree");

        let totalIndividuals = Object.keys(peopleById).length;
        let processedIndividuals = 0;

        let rootIndividualsIds = this.findRootIndividuals(parentToChildrenMap, peopleById);
        if (OneNameTrees.VERBOSE) console.log("Root individuals IDs:", rootIndividualsIds);
        let rootIndividuals = rootIndividualsIds
            .map((id) => peopleById[id])
            .filter((root) => root.shouldBeRoot !== false)
            .sort((a, b) => this.getComparableDate(a).localeCompare(this.getComparableDate(b)));

        // !this.displayedIndividuals.has(String(root.Id)) &&

        rootIndividuals = this.adjustSortingForDeathDates(rootIndividuals);

        if (OneNameTrees.VERBOSE) console.log("Root individuals:", rootIndividuals);

        let resultsContainer = $("section#results");
        resultsContainer.hide().empty();
        let ulElement = $("<ul>");
        resultsContainer.append(ulElement);

        this.showLoadingBar();

        const batchSize = 50;

        for (let i = 0; i < rootIndividuals.length; i += batchSize) {
            let batch = rootIndividuals.slice(i, i + batchSize);

            for (let root of batch) {
                let rootIdStr = String(root.Id);
                if (!this.displayedIndividuals.has(rootIdStr)) {
                    let liElement = $(this.personHtml(root, 0));
                    ulElement.append(liElement);
                    liElement.append(this.displayChildren(parentToChildrenMap, root.Id, this.peopleById, 1));
                }
            }

            processedIndividuals += batch.length;
            let percentage = (processedIndividuals / totalIndividuals) * 100;
            this.updateLoadingBar(percentage);

            // Yield control back to the browser to update UI
            await new Promise((resolve) => setTimeout(resolve, 0));
        }

        await this.arrangeTreeElements();
        this.setupToggleButtons();

        resultsContainer.fadeIn();

        $("#searchContainer,#toggleDetails,#toggleWTIDs,#toggleGeneralStats,#tableViewButton,#locationSelects").show();
        $("#tableLabel,#treesButtons").addClass("visible");
        this.createNameSelectBoxes();
        this.showStatistics();

        this.hideLoadingBar();
        this.shakingTree.hide();
        $("#refreshData").prop("disabled", false);
        $("#loadButton").prop("disabled", false);
    }

    async arrangeTreeElements() {
        const allChildrenElements = $("ul.children");
        const totalElements = allChildrenElements.length;
        let processedElements = 0;

        for (const childrenElement of allChildrenElements) {
            const thisParent = $(childrenElement).data("parent-id");
            $("li.person[data-id='" + thisParent + "']").append($(childrenElement));

            processedElements++;
            let percentage = (processedElements / totalElements) * 100;
            this.updateLoadingBar(percentage);

            // Yield control back to the browser
            await new Promise((resolve) => setTimeout(resolve, 0));
        }
    }

    displayChildren(parentToChildrenMap, parentId, peopleById, level) {
        let html = "";
        if (parentToChildrenMap[parentId]) {
            // Sort the children of the current parent
            let sortedChildren = parentToChildrenMap[parentId]
                .map((childId) => peopleById[childId])
                //.filter((child) => !this.displayedIndividuals.has(child.Id)) // Filter out already displayed
                .sort((a, b) => this.getComparableDate(a).localeCompare(this.getComparableDate(b)));

            html += `<ul class='children' data-parent-id='${parentId}'>`;
            sortedChildren.forEach((child) => {
                if (parentId == "41246055") {
                    console.log("Child:", child);
                }
                const thisPersonHTML = this.personHtml(child, level);
                html += thisPersonHTML; // Use personHtml for each child
                // Recursively display children of this child, sorted
                if (!thisPersonHTML.includes("duplicate")) {
                    html += this.displayChildren(parentToChildrenMap, child.Id, peopleById, level + 1);
                }
            });
            html += "</ul>";
            if (parentId == "41246055") {
                console.log("HTML:", html);
            }
        }
        return html;
    }

    sortPeopleByBirthDate(peopleObject) {
        let peopleArray = Object.values(peopleObject);

        // Primary Sorting
        peopleArray.sort((a, b) => {
            let dateA = this.getComparableDate(a, "BirthDate");
            let dateB = this.getComparableDate(b, "BirthDate");
            return dateA.localeCompare(dateB);
        });

        // Secondary Sorting (Adjustment)
        for (let i = 0; i < peopleArray.length; i++) {
            if (peopleArray[i].BirthDate === "0000-00-00" && peopleArray[i].BirthDateDecade === "") {
                // This individual is sorted by DeathDate
                let deathDate = this.getComparableDate(peopleArray[i], "DeathDate");
                if (deathDate !== "9999-12-31") {
                    // Check if DeathDate is valid
                    for (let j = i + 1; j < peopleArray.length; j++) {
                        if (this.getComparableDate(peopleArray[j], "BirthDate") > deathDate) {
                            // Move the individual with only DeathDate to a position before the first individual with a later BirthDate
                            peopleArray.splice(j, 0, peopleArray.splice(i, 1)[0]);
                            break;
                        }
                    }
                }
            }
        }

        // Adjust positions of parents without dates
        peopleArray.forEach((person, index) => {
            if (!this.isValidDate(person.BirthDate) && this.parentToChildrenMap[person.Id]) {
                let earliestChildDate = this.findEarliestChildDate(
                    this.parentToChildrenMap[person.Id],
                    this.peopleById
                );
                if (earliestChildDate !== "9999-12-31") {
                    // Move the parent before the earliest child
                    for (let j = 0; j < peopleArray.length; j++) {
                        if (
                            this.getComparableDate(peopleArray[j], "BirthDate") > earliestChildDate ||
                            !peopleArray[j]?.BirthDate
                        ) {
                            peopleArray.splice(j, 0, peopleArray.splice(index, 1)[0]);
                            break;
                        }
                    }
                }
            }
        });

        return peopleArray;
    }

    findEarliestChildDate(childIds, peopleById) {
        return (
            childIds
                .map((childId) => this.getComparableDate(peopleById[childId], "BirthDate"))
                .sort()
                .shift() || "9999-12-31"
        );
    }

    getComparableDate(person, primaryDateType = "BirthDate") {
        // If both BirthDate and DeathDate are unknown, set the lowest priority
        if (
            (person.BirthDate === "0000-00-00" || person.BirthDate === "unknown" || !person.BirthDate) &&
            person.BirthDateDecade === "unknown" &&
            (person.DeathDate === "0000-00-00" || person.DeathDate === "unknown" || !person.DeathDate) &&
            person.DeathDateDecade === "unknown"
        ) {
            return "9999-12-31";
        }

        // Handle DeathDate when BirthDate is unavailable or invalid
        if ((person.BirthDate === "0000-00-00" || person.BirthDateDecade === "unknown") && person.DeathDate) {
            // Convert year-only DeathDates to mid-year (July 2nd)
            if (person.DeathDate.match(/^\d{4}-00-00$/)) {
                return person.DeathDate.substring(0, 4) + "-07-02";
            }
            // Handle valid full DeathDates
            else if (this.isValidDate(person.DeathDate)) {
                return person.DeathDate;
            }
            // Handle decade DeathDates
            else if (person.DeathDateDecade && person.DeathDateDecade.match(/^\d{4}s$/)) {
                return this.transformDecadeToDate(person.DeathDateDecade);
            }
        }

        // Handle valid BirthDates
        if (this.isValidDate(person.BirthDate)) {
            return person.BirthDate;
        }

        // Convert year-only BirthDates to mid-year (July 2nd)
        if (person.BirthDate && person.BirthDate.match(/^\d{4}-00-00$/)) {
            return this.convertYearOnlyDate(person.BirthDate);
        }

        // Handle decades (e.g., "1950s") - mid-point of the decade
        if (person.BirthDateDecade && person.BirthDateDecade.match(/^\d{4}s$/)) {
            return this.transformDecadeToDate(person.BirthDateDecade);
        }

        // Use DeathDate as a fallback for sorting if BirthDate is invalid
        if (this.isValidDate(person.DeathDate)) {
            return this.convertYearOnlyDate(person.DeathDate);
        }
        if (person.DeathDateDecade && person.DeathDateDecade.match(/^\d{4}s$/)) {
            return this.transformDecadeToDate(person.DeathDateDecade);
        }

        // Default for unknown or invalid dates
        return "9999-12-31";
    }

    convertYearOnlyDate(dateString) {
        // Convert year-only dates (e.g., "1565-00-00") to mid-year (July 2nd)
        if (dateString.match(/^\d{4}-00-00$/)) {
            return dateString.substring(0, 4) + "-07-02";
        }
        return dateString;
    }

    isValidDate(dateString) {
        // Check for valid dates, excluding placeholders and dates with '00' for month or day
        return dateString && /^\d{4}-\d{2}-\d{2}$/.test(dateString) && !dateString.includes("-00");
    }

    transformDecadeToDate(decade) {
        // Transform "1950s" to "1955-07-02" for comparison
        return decade ? decade.replace(/0s$/, "5") + "-01-01" : "9999-12-31";
    }

    adjustSortingForDeathDates(sortedPeople) {
        let adjustedList = [];
        let onlyDeathDateIndividuals = [];

        // Separate individuals with only death dates
        sortedPeople.forEach((person) => {
            if (
                this.isValidDate(person.DeathDate) &&
                !this.isValidDate(person.BirthDate) &&
                person.BirthDateDecade === ""
            ) {
                onlyDeathDateIndividuals.push(person);
            } else {
                adjustedList.push(person);
            }
        });

        // Sort only-death-date individuals by their death dates
        onlyDeathDateIndividuals.sort((a, b) => a.DeathDate.localeCompare(b.DeathDate));

        // Insert them into the main list at appropriate positions
        onlyDeathDateIndividuals.forEach((deceased) => {
            let inserted = false;
            for (let i = 0; i < adjustedList.length; i++) {
                if (this.isValidDate(adjustedList[i].BirthDate) && deceased.DeathDate < adjustedList[i].BirthDate) {
                    adjustedList.splice(i, 0, deceased);
                    inserted = true;
                    break;
                }
            }
            if (!inserted) {
                adjustedList.push(deceased);
            }
        });

        return adjustedList;
    }

    generateCSSForNestedLists() {
        let styleRules = "";
        const colours = this.colours;
        for (let i = 0; i < colours.length; i++) {
            // Generating the selector for each level
            let selector = "ul " + "ul ".repeat(i);

            // Generating the CSS rule for each level
            styleRules += `${selector} { border-left: 2px solid ${colours[i]}; }\n`;
        }

        return styleRules;
    }

    addStylesToHead() {
        const styleElement = document.createElement("style");
        styleElement.appendChild(document.createTextNode(this.generateCSSForNestedLists()));
        document.head.appendChild(styleElement);
    }

    setupToggleButtons() {
        // Remove previous click handlers to avoid duplicate bindings
        $(document).off("click.showAll").off("click.toggle-children").off("click.hideAll");

        $(".toggle-children").each(function () {
            const person = $(this).parent();
            if (person.find("> ul.children li").length === 0) {
                $(this).remove();
                person.find("> ul.children").remove();
                const personId = person.data("id");
                const child = $(
                    "li.person[data-father='" + personId + "'],li.person[data-mother='" + personId + "']"
                ).first();
                if (child.length > 0) {
                    const childsParent = child.parent().closest("li.person");
                    const personsHtml = person.html();
                    let gender = person.data("gender");
                    const notSpouseSpan = $(
                        `<span data-id='${personId}' data-gender='${gender}' class='not-spouse spouse'> ${personsHtml}</span>`
                    ); // Check if the extra parent is already listed as a spouse
                    const isSpouseListed = childsParent.find(`.spouse[data-id='${personId}']`).length > 0;

                    if (
                        !isSpouseListed &&
                        childsParent.children(`span.not-spouse[data-id='${personId}']`).length == 0
                    ) {
                        notSpouseSpan.insertBefore(childsParent.find("> ul.children").first());
                        person.remove();
                    }
                }
            }
        });

        $(document).on("click.toggle-children", ".toggle-children", function () {
            const parentId = $(this).data("parent-id");
            $(`li.person[data-id='${parentId}']`).find("> ul.children").toggle();

            // Change the button text (+/-)
            $(this).text($(this).text() === "−" ? "+" : "−");
        });

        $(".toggle-children").trigger("click");
        $(".toggleAll").show();

        $(document).on("click.showAll", "#showAll", function () {
            $(".toggle-children").text("−");
            $("ul.children").slideDown();
        });

        $(document).on("click.hideAll", "#hideAll", function () {
            $(".toggle-children").text("+");
            $("ul.children").slideUp();
        });

        this.hideLoadingBar();
    }

    downloadResults(data, htmlContent, filename = "data.json") {
        const storageObject = {
            data: data,
            html: htmlContent,
        };
        const blob = new Blob([JSON.stringify(storageObject, null, 2)], { type: "application/json" });
        const href = URL.createObjectURL(blob);
        const link = document.createElement("a");
        link.href = href;
        link.download = filename;
        document.body.appendChild(link);
        link.click();
        document.body.removeChild(link);
        URL.revokeObjectURL(href);
    }

    triggerError() {
        const errorMessage = $("div.error");
        errorMessage.addClass("shake");

        // Optional: Remove the class after the animation ends
        errorMessage.on("animationend", function () {
            errorMessage.removeClass("shake");
        });
    }

    setNewTitle() {
        const newTitle = "One Name Trees: " + $("#surname").val();
        $("h1").text(newTitle);
        $("title").text(newTitle);
    }

    handleSearch(searchId) {
        if (!searchId) {
            alert("Please enter a WikiTree ID.");
            return;
        }

        const foundElement = $(`li.person[data-name='${searchId}'],span.person[data-name='${searchId}']`);
        if (foundElement.length === 0) {
            alert("No match found for the entered WikiTree ID.");
            return;
        }

        // Highlight the found element
        $(".person").removeClass("highlight");
        foundElement.addClass("highlight");

        // Collapse all lists
        $("ul.children").slideUp();
        $(".toggle-children").text("+"); // Set all toggle buttons to collapsed state

        // Expand all ancestor lists of the found element
        foundElement.parents("ul.children").slideDown();
        foundElement.parents("li.person").find("> .toggle-children").text("−"); // Set toggle buttons to expanded state for ancestor lists
        if (foundElement.hasClass("spouse")) {
            foundElement.next("ul.children").slideDown();
        }

        // Calculate the height of the sticky header
        const headerHeight = $("header").outerHeight(true);

        // Scroll to the found element
        setTimeout(function () {
            $("html, body").animate(
                {
                    scrollTop: foundElement.offset().top - headerHeight - 10, // Subtract the header height and a bit more for padding
                },
                500
            );
        }, 500);
        // Set the value of this back to the first (header) option
        $("#wtidGo,#nameSelect").val("").trigger("change");
    }

    reset() {
        $("div.message").remove();

        $("#toggleDetails,#toggleWTIDs").removeClass("on");
        $("#searchContainer,#toggleDetails,#toggleWTIDs,#tableViewButton").hide();
        $("#tableViewButton").removeClass("on");
        $(
            ".duplicateLink,#wideTableButton,#noResults,#statisticsContainer,#periodButtonsContainer,#tableView,#clearFilters,#tableView_wrapper,#filtersButton,#flipLocationsButton,#nameSelectsSwitchButton,#nameSelects"
        )
            .off()
            .remove();
        $("#wtidGo,#nameSelect,.toggle-children,.descendantsCount").each(
            function () {
                $(this).off();
                $(this).remove();
            } // Remove the select boxes
        );
        $("#refreshData").hide();
        this.displayedIndividuals = new Set();
        this.displayedSpouses = new Set();
        this.combinedResults = {};
        this.parentToChildrenMap = {};
        $("section#results").empty();
        $("#statsDisplay #periodStatisticsContainer").empty();
        $("#treesButtons,#tableLabel").removeClass("visible");
        $("#toggleGeneralStats").removeClass("on").hide();
        $("#locationSelects").hide();
    }

    generateStatsHTML(stats) {
        $("#statisticsContainer li").off();
        $("#statisticsContainer").remove(); // Remove any existing statistics container

        let $statsContainer = $("<div>", { id: "statisticsContainer" });

        // Total People
        $statsContainer.append(this.createStatItem("Total People: ", stats.getTotalPeople()));

        // Average Lifespan
        $statsContainer.append(this.createStatItem("Average Lifespan: ", stats.getAverageLifespan() + " years"));

        // Average Children Per Person
        $statsContainer.append(
            this.createStatItem("Average Children Per Male (over 16): ", stats.getAverageChildrenPerMaleOver16(), {
                title: `This is per male over 16 because the dataset will include their children, but not those of many of the women, whose children would tend to take their father's surname (due to this being a name study, mostly based on last name at birth).`,
            })
        );

        // Average Children Per Couple
        $statsContainer.append(
            this.createStatItem("Average Children Per Couple: ", stats.getAverageChildrenPerCoupleForDataset(), {
                title: "Average number of children per couple for the entire dataset.",
            })
        );

        // Most Common Names
        const topMaleNames = stats.getTopNamesByGender("Male", 100);
        const topFemaleNames = stats.getTopNamesByGender("Female", 100);
        const $commonNamesDiv = this.generateNamesHTML(topMaleNames, topFemaleNames);
        $statsContainer.append(this.createStatItem("Most Common Names: ", $commonNamesDiv));

        // Most Common Locations
        const locationStats = stats.getLocationStatistics();
        const $locationDiv = this.generateLocationHTML(locationStats);
        $statsContainer.append(this.createStatItem("Most Common Birth Places: ", $locationDiv));

        return $statsContainer;
    }

    locationCountButton(key, value) {
        return `<a class="locationCount button small" data-location="${key}">${value}</a>`;
    }

    generateLocationHTML(locationStats) {
        console.log("generateLocationHTML", locationStats);

        let $locationDiv = $("<div class='commonLocations'>");
        const maxCountries = 3; // Maximum countries to show initially
        const maxLocations = 5; // Maximum locations to show initially within each country

        // Recursive function to generate HTML for subdivisions and any nested subdivisions
        const generateSubdivisionsHTML = (subdivisions, isVisibleLimit) => {
            let $subdivisionList = $("<ul class='locationSubdivision'>");
            subdivisions
                .filter(([key, _]) => key !== "count" && key !== "")
                .sort((a, b) => b[1].count - a[1].count)
                .forEach(([subdivision, subData], index) => {
                    const isVisible = index < isVisibleLimit;
                    const countButton = this.locationCountButton(subdivision, subData.count);
                    let $subItem = $("<li>")
                        .append(`<span class="locationPart">${subdivision}</span> (${countButton})`)
                        .toggle(isVisible);

                    // Check if there are further nested subdivisions
                    let nestedSubdivisions = Object.entries(subData).filter(([key, _]) => !["count", ""].includes(key));
                    if (nestedSubdivisions.length > 0) {
                        $subItem.addClass("expandable");
                        let $nestedList = generateSubdivisionsHTML(nestedSubdivisions, isVisibleLimit); // Recursive call
                        $subItem.append($nestedList.hide());
                    }
                    $subdivisionList.append($subItem);
                });

            if (subdivisions.length > isVisibleLimit) {
                this.addToggleMoreLessButton($subdivisionList, isVisibleLimit);
            }

            return $subdivisionList;
        };

        let countriesSorted = Object.entries(locationStats.countryCounts)
            .sort((a, b) => b[1] - a[1])
            .filter(([country, _]) => country !== "");

        countriesSorted.forEach(([country, countryCount], countryIndex) => {
            const isCountryVisible = countryIndex < maxCountries;
            const countButton = this.locationCountButton(country, countryCount);
            let $countryDiv = $("<div class='country'>")
                .html(`<span class="locationPart">${country}</span> (${countButton})`)
                .toggle(isCountryVisible);

            let subdivisions = locationStats.subdivisionCounts[country];
            if (subdivisions) {
                let subdivisionEntries = Object.entries(subdivisions);
                let $subdivisionList = generateSubdivisionsHTML(subdivisionEntries, maxLocations);
                $countryDiv.append($subdivisionList);
            }

            $locationDiv.append($countryDiv);
        });

        if (countriesSorted.length > maxCountries) {
            this.addToggleMoreCountriesButton($locationDiv, maxCountries);
        }

        return $locationDiv;
    }

    /*
    generateLocationHTML(locationStats) {
        console.log("generateLocationHTML", locationStats);

        let $locationDiv = $("<div class='commonLocations'>");
        const maxCountries = 3; // Maximum countries to show initially
        const maxLocations = 5; // Maximum locations to show initially within each country

        let countriesSorted = Object.entries(locationStats.countryCounts)
            .sort((a, b) => b[1] - a[1])
            .filter(([country, _]) => country !== "");

        countriesSorted.forEach(([country, countryCount], countryIndex) => {
            const isCountryVisible = countryIndex < maxCountries;
            const countButton = this.locationCountButton(country, countryCount);
            let $countryDiv = $("<div class='country'>")
                .html(`<span class="locationPart">${country}</span> (${countButton})`)
                .toggle(isCountryVisible);
            let subdivisions = locationStats.subdivisionCounts[country];

            if (subdivisions) {
                let subdivisionEntries = Object.entries(subdivisions)
                    .filter(([key, _]) => key !== "count" && key !== "")
                    .sort((a, b) => b[1].count - a[1].count);

                let $subdivisionList = $("<ul class='locationSubdivision'>");
                subdivisionEntries.forEach(([subdivision, subData], index) => {
                    const isVisible = index < maxLocations;
                    const countButton = this.locationCountButton(subdivision, subData.count);
                    let $subItem = $("<li>")
                        .append(`<span class="locationPart">${subdivision}</span> (${countButton})`)
                        .toggle(isVisible);

                    if (Object.keys(subData).length > 1) {
                        $subItem.addClass("expandable");
                        let $nestedList = this.generateNestedSubdivisionList(subData);
                        $subItem.append($nestedList.hide());
                    }
                    $subdivisionList.append($subItem);
                });

                if (subdivisionEntries.length > maxLocations) {
                    this.addToggleMoreLessButton($subdivisionList, maxLocations);
                }

                $countryDiv.append($subdivisionList);
            }

            $locationDiv.append($countryDiv);
        });

        if (countriesSorted.length > maxCountries) {
            this.addToggleMoreCountriesButton($locationDiv, maxCountries);
        }

        return $locationDiv;
    }
*/

    addToggleMoreLessButton($list, maxItems) {
        let $showMore = $("<li class='showMore locationToggler'>")
            .text("▶")
            .click(function () {
                this.toggleItemsVisibility($list, maxItems, this);
            });
        $list.append($showMore);
    }

    toggleItemsVisibility($list, maxItems, toggleButton) {
        let $items = $list.children("li:not(.showMore)");
        let isExpanded = $(toggleButton).text().includes("▼");
        $items.slice(maxItems).toggle(!isExpanded);
        $(toggleButton).text(isExpanded ? "▶" : "▼");
    }

    addToggleMoreCountriesButton($div, maxCountries) {
        let $countries = $div.children(".country");
        $countries.slice(maxCountries).hide(); // Hide countries beyond the max limit initially

        let $showMoreCountries = $("<div class='showMoreCountries locationToggler'>")
            .text("▶")
            .click(function () {
                let isExpanded = $(this).text().includes("▼");
                $countries.slice(maxCountries).toggle(!isExpanded);
                $(this).text(isExpanded ? "▶" : "▼");
            });
        if ($countries.length > maxCountries) {
            // Only add if there are more countries than the max limit
            $div.append($showMoreCountries);
        }
    }

    doFilters(value, filter) {
        if ($("#periodButtonsContainer button.on").length) {
            const period = $("#periodButtonsContainer button.on").text();
            $("#birthDateFilter").val(period);
        }
        $(`#${filter}Filter`).val(value).trigger("change");
        this.clearFiltersButton();
    }

    loadTableWithFilter(value, filter) {
        const $this = this;
        const tableViewButton = $("#tableViewButton");
        if (tableViewButton.hasClass("on") == false) {
            tableViewButton.trigger("click");
            setTimeout(function () {
                $this.doFilters(value, filter);
                $this.shakingTree.hide();
                if ($("#toggleGeneralStats.on").length) {
                    $("#toggleGeneralStats").trigger("click");
                }
            }, 1000);
        } else {
            $this.doFilters(value, filter);
        }
        $("#locationSelect").val("");
    }

    generateNestedSubdivisionList(subdivisionData) {
        let $nestedList = $("<ul class='nestedSubdivision'>");

        Object.entries(subdivisionData).forEach(([key, value]) => {
            if (key !== "count" && typeof value === "object") {
                // Adjusted to generate button HTML string
                const buttonHTML = this.locationCountButton(key, value.count); // Assuming value.count is the count you want to show
                let $nestedItem = $("<li>");

                // Creating a span with class .locationPart as the clickable part
                let $clickablePart = $(`<span class="locationPart">${key}</span>`);

                // Set the content of the list item, injecting the button HTML directly
                $nestedItem.append($clickablePart).append(` (${buttonHTML})`);

                if (Object.keys(value).length > 1) {
                    // Recursively generate nested lists
                    let $subNestedList = this.generateNestedSubdivisionList(value);
                    $nestedItem.append($subNestedList.hide());
                    $nestedItem.addClass("expandable");
                }
                $nestedList.append($nestedItem);
            }
        });
        return $nestedList;
    }

    generateNamesHTML(topMaleNames, topFemaleNames) {
        const maxVisibleNames = 5; // Maximum number of names to show initially

        // Utility function to create a list of names with a toggle for more names
        const createListWithToggle = (names) => {
            let $list = $("<ul class='commonNameList'>");
            names.forEach((name, index) => {
                let $item = $("<li>").text(`${name.name}: ${name.count}`);
                $list.append($item);
                // Hide names exceeding the maxVisibleNames threshold
                if (index >= maxVisibleNames) {
                    $item.addClass("hiddenName").hide();
                }
            });

            // Add toggle button if there are more names than maxVisibleNames
            if (names.length > maxVisibleNames) {
                let $toggleButton = $("<span class='toggleMoreNames'>▶</span>").click(function () {
                    $(this).siblings(".hiddenName").slideToggle();
                    // Update button text based on visibility of hidden names
                    let isExpanded = $(this).text().trim() === "▼";
                    $(this).text(isExpanded ? "▶" : "▼");
                });
                $list.append($toggleButton);
            }

            return $list;
        };

        let $namesContainer = $("<div>", { id: "namesContainer" });
        // Append male names list
        $namesContainer.append(
            $("<div class='genderNameList'>")
                .text("Male: ")
                .css("font-weight", "bold")
                .append(createListWithToggle(topMaleNames))
        );

        // Append female names list
        $namesContainer.append(
            $("<div class='genderNameList'>")
                .text("Female: ")
                .css("font-weight", "bold")
                .append(createListWithToggle(topFemaleNames))
        );

        return $namesContainer;
    }

    generatePeriodStatsHTML(periodStats) {
        const $this = this;
        console.log("generatePeriodStatsHTML", periodStats);

        let $statsContainer = $("<div>", { class: "period-stats-container" });

        // Total People
        $statsContainer.append(this.createStatItem("Total People: ", periodStats.peopleCount));

        // Average Lifespan
        $statsContainer.append(this.createStatItem("Average Lifespan: ", periodStats.averageAgeAtDeath + " years"));

        // Average Children Per Person
        $statsContainer.append(
            this.createStatItem("Average Children Per Male (over 16): ", periodStats.averageChildren, {
                title: `Average number of children for each male born in this period and thought to have reached the age of 16. This is excludes females as the dataset will not include the children of many of the women, whose children would tend to take their father's surname (due to this being a name study, mostly based on last name at birth).`,
            })
        );

        // Average Children Per Couple
        $statsContainer.append(
            this.createStatItem("Average Children Per Couple: ", periodStats.averageChildrenPerCouple)
        );

        // Most Common Names
        const $namesDiv = this.generateNamesHTMLForPeriod(periodStats.names);
        $statsContainer.append($this.createStatItem("Names: ", $namesDiv, { id: "commonNames" }));

        // Most Common Locations
        const $locationDiv = this.generateLocationHTMLForPeriod(
            periodStats.countryCounts,
            periodStats.subdivisionCounts
        );
        $statsContainer.append(this.createStatItem("Most Common Birth Places: ", $locationDiv));

        return $statsContainer;
    }

    generateNamesHTMLForPeriod(namesData) {
        let $namesContainer = $("<div>");

        Object.entries(namesData).forEach(([gender, names]) => {
            if (["Male", "Female"].includes(gender) && names.length > 0) {
                let $genderContainer = $("<div>").appendTo($namesContainer);
                $genderContainer.append(
                    $("<span class='genderNameList'>")
                        .text(gender + ": ")
                        .css("font-weight", "bold")
                );
                let $list = $("<ul class='commonNameList'>").appendTo($genderContainer);

                names.forEach(([name, count], index) => {
                    const $item = $("<li>").text(`${name}: ${count}`);
                    $list.append($item);
                    if (index >= 5) {
                        $item.addClass("hiddenName").hide();
                    }
                });

                if (names.length > 5) {
                    const $toggleIcon = $("<span class='toggleIcon' title='See more names'>")
                        .html("&#9654;")
                        .click(function () {
                            $genderContainer.find(".hiddenName").slideToggle("fast", function () {
                                const anyVisible = $genderContainer.find(".hiddenName:visible").length > 0;
                                $toggleIcon.html(anyVisible ? "&#9660;" : "&#9654;");
                                $toggleIcon.attr("title", anyVisible ? "See fewer names" : "See more names");
                            });
                        });
                    $genderContainer.append($toggleIcon);
                }
            }
        });

        return $namesContainer;
    }

    generateLocationHTMLForPeriod(countryCounts, subdivisionCounts) {
        const $this = this;
        let $locationDiv = $("<div class='commonLocations'>");

        // Process and display top countries and subdivisions
        Object.entries(countryCounts)
            .filter(([country, _]) => country !== "" && country !== "count") // Filter out 'count' and empty strings
            .sort((a, b) => b[1] - a[1]) // Sort countries by count in descending order
            .forEach(([country, count]) => {
                const countButton = this.locationCountButton(country, count);
                let $countryDiv = $("<div class='country'>").html(
                    `<span class="locationPart">${country}</span> (${countButton})`
                );
                let subdivisions = subdivisionCounts[country];

                if (subdivisions) {
                    let $subdivisionList = $("<ul class='locationSubdivision'>");
                    Object.entries(subdivisions)
                        .filter(([subdivision, _]) => subdivision !== "count" && subdivision !== "") // Filter out 'count' and empty strings
                        .sort((a, b) => b[1].count - a[1].count) // Assuming 'count' is a property of the object
                        .forEach(([subdivision, subData]) => {
                            const countButton = $this.locationCountButton(subdivision, subData.count);
                            let $subItem = $("<li>").html(
                                `<span class="locationPart">${subdivision}</span> (${countButton})`
                            );
                            if (Object.keys(subData).length > 1) {
                                // Check if there are nested subdivisions
                                $subItem.addClass("expandable");
                                let $nestedList = $this.generateNestedSubdivisionList(subData);
                                $subItem.append($nestedList.hide()); // Hide nested list initially
                            }
                            $subdivisionList.append($subItem);
                        });

                    $countryDiv.append($subdivisionList);
                }

                $locationDiv.append($countryDiv);
            });

        return $locationDiv;
    }

    createStatItem(label, value, options = {}) {
        // Utility function to create a stat item
        const id = options.id || "";
        const title = options.title || "";
        return $("<div>", { class: "stat-item", id: id, title: title }).append(
            $("<label>").text(label),
            value instanceof jQuery ? value : $("<span>").text(value)
        );
    }

    generatePeriodButtons(periodStats) {
        const $this = this;
        const sortedPeriods = Object.keys(periodStats).sort(
            (a, b) => parseInt(a.split("-")[0]) - parseInt(b.split("-")[0])
        );

        sortedPeriods.forEach((period) => {
            let $button = $("<button>")
                .text(period)
                .on("click", function () {
                    $button = $(this);
                    $this.togglePeriodStats(this, periodStats[period]);
                    if ($("#tableViewButton").hasClass("on")) {
                        if ($("#tableView").length == 0) {
                            $this.shakingTree.show();
                        }
                        setTimeout(function () {
                            if ($button.hasClass("on")) {
                                $this.loadTableWithFilter(period, "birthDate");
                            } else {
                                $("#birthDateFilter").val("").trigger("change");
                            }
                        }, 0);
                    }
                });

            $("#periodButtonsContainer").append($button);
        });
    }

    togglePeriodStats(button, periodData) {
        const $button = $(button);
        const $generalStatsContainer = $("#statisticsContainer");
        const $periodStatsContainer = $("#periodStatisticsContainer");

        if ($button.hasClass("on")) {
            // Button was already 'on', so turn it 'off' and show general stats
            $button.removeClass("on");
            $generalStatsContainer.show();
            $periodStatsContainer.hide();
        } else {
            // Turn 'on' this button and turn 'off' all other buttons
            $("#periodButtonsContainer button").removeClass("on");
            $button.addClass("on");

            // Hide general stats and show period-specific stats
            $generalStatsContainer.hide();
            $periodStatsContainer.html(this.generatePeriodStatsHTML(periodData)).show();
        }
    }

    addLocationSelectBoxes(locationStats) {
        const $this = this;
        // Ensure removal of existing elements to avoid duplicates.
        $("#locationSelects").remove();

        // Create the container for the select box and the switch button.
        const $locationSelects = $("<div>", { id: "locationSelects" });
        $("#tableLabel").append($locationSelects);

        // Extract and prepare the location data.
        const locations = locationStats.locationCounts;
        const sortedLocationsByCount = Object.entries(locations)
            .sort((a, b) => b[1].count - a[1].count) // Make sure to access the count correctly for sorting.
            .map(([location, data]) => ({ location, count: data.count })); // Ensure data.count is correctly accessed.
        const sortedLocationsAlphabetically = [...sortedLocationsByCount].sort((a, b) =>
            a.location.localeCompare(b.location)
        );

        // Initialize the select box with an id.
        const $locationSelect = $("<select>", { id: "locationSelect" });
        $locationSelects.append($locationSelect);

        // Function to populate the select box.
        function populateSelectBox(locationsArray, order) {
            let orderText = "";
            if (order === "a-z") {
                orderText = " (A-Z)";
            }

            $locationSelect.empty(); // Clear existing options.
            $locationSelect.append($("<option>").text(`Birth Place${orderText}`).val("")); // Default option.
            locationsArray.forEach(({ location, count }) => {
                $locationSelect.append($("<option>").text(`${location} (${count})`).val(location));
            });
        }

        // Populate initially with locations sorted by count.
        populateSelectBox(sortedLocationsByCount);

        // Create the switch button for toggling the sort order.
        const $switchButton = $("<button>", {
            id: "locationSelectsSwitchButton",
            text: "⇆",
            title: "Switch between sort orders (count and alphabetical).",
        }).on("click", function () {
            // Determine the current sorting order to toggle.
            const isSortedByCount = $locationSelect
                .find("option:nth-child(2)")
                .text()
                .includes("(" + sortedLocationsByCount[0].count + ")");
            if (isSortedByCount) {
                populateSelectBox(sortedLocationsAlphabetically, "a-z");
            } else {
                populateSelectBox(sortedLocationsByCount, "count");
            }
        });
        $locationSelects.append($switchButton);

        // Event listener for the select box.
        $locationSelect.on("change", function () {
            let selectedValue = $(this).val();
            if (selectedValue && !selectedValue.match(/^Location/)) {
                const strippedValue = selectedValue.replace(/ \(\d+\)/, "");
                if ($("#tableView").length == 0) {
                    $this.shakingTree.show();
                }
                setTimeout(function () {
                    $this.loadTableWithFilter(strippedValue, "birthPlace");
                }, 0);
            }
        });
    }

    showStatistics() {
        this.familyTreeStats = new FamilyTreeStatistics(this.combinedResults);
        console.log("Total People: ", this.familyTreeStats.getTotalPeople());
        console.log("Average Lifespan: ", this.familyTreeStats.getAverageLifespan(), "years");
        console.log("Gender Distribution: ", this.familyTreeStats.getGenderDistribution());
        if (OneNameTrees.VERBOSE) {
            console.log("Birth Decade Distribution: ", this.familyTreeStats.getBirthDecadeDistribution());
            console.log("Child Counts: ", this.familyTreeStats.getChildCounts());
            console.log("Common Names: ", this.familyTreeStats.getNameStatistics());
        }

        // Get top 10 male names
        const topMaleNames = this.familyTreeStats.getTopNamesByGender("Male");
        console.log("Top 10 Male Names:", topMaleNames);

        // Get top 10 female names
        const topFemaleNames = this.familyTreeStats.getTopNamesByGender("Female");
        console.log("Top 10 Female Names:", topFemaleNames);

        // Get stats for each 50-year period
        const periodStats = this.familyTreeStats.getStatsBy50YearPeriods();
        console.log("Stats by 50-Year Periods:", periodStats);

        // Accessing location statistics
        const locationStats = this.familyTreeStats.getLocationStatistics();
        console.log("Country Counts: ", locationStats.countryCounts);
        console.log("Subdivision Counts: ", locationStats.subdivisionCounts);
        console.log("Location Counts: ", locationStats.locationCounts);
        // Show number of keys in locationStats.locationCounts
        console.log("Number of Location Parts: ", Object.keys(locationStats.locationCounts).length);

        // Category count
        const categoryCount = this.familyTreeStats.getCategoryCounts();
        console.log("Category Count: ", categoryCount);

        // Actually display the statistics
        $("#statsDisplay").append(this.generateStatsHTML(this.familyTreeStats));

        $("#periodButtonsContainer button").off();
        $("#periodButtonsContainer").remove();
        // Create a container for period buttons
        let $periodButtonsContainer = $("<div>", { id: "periodButtonsContainer" });

        // Append period buttons container to the DOM
        $("#statsDisplay").prepend($periodButtonsContainer);

        // Generate buttons for each period
        this.generatePeriodButtons(periodStats);

        // Add location select boxes
        this.addLocationSelectBoxes(locationStats);
    }

    birthAndDeathDates(person) {
        let birthDate = person.BirthDate;
        let deathDate = person.DeathDate;
        let birthDateDecade = person.BirthDateDecade;
        let deathDateDecade = person.DeathDateDecade;
        if (!birthDate && birthDateDecade) {
            birthDate = birthDateDecade.replace(/s$/, "-00-00");
        }
        if (birthDate == "unknown") {
            birthDate = "";
        }
        if (!deathDate && deathDateDecade) {
            deathDate = deathDateDecade.replace(/s$/, "-00-00");
        }
        if (deathDate == "unknown") {
            deathDate = "";
        }
        // DisplayDate is the date to display in the table (remove -00 and -00-00)
        let displayBirthDate = birthDate?.replace(/-00/g, "")?.replace(/-00/g, "");
        let displayDeathDate = deathDate?.replace(/-00/g, "")?.replace(/-00/g, "");
        if (displayBirthDate === "0000") {
            displayBirthDate = "";
        }
        if (displayDeathDate === "0000") {
            displayDeathDate = "";
        }
        // SortDate is the date to use for sorting (replace -00-00 with -07-02; replace -00 with -15)
        let sortBirthDate = birthDate?.replace(/-00-00/g, "-07-02")?.replace(/-00/g, "-15");
        let sortDeathDate = deathDate?.replace(/-00-00/g, "-07-02")?.replace(/-00/g, "-15");

        return {
            Birth: { DisplayDate: displayBirthDate, SortDate: sortBirthDate, Date: person.BirthDate },
            Death: { DisplayDate: displayDeathDate, SortDate: sortDeathDate, Date: person.DeathDate },
        };
    }

    // Function to update the sticky header position
    setStickyHeader() {
        const headerHeight = parseInt($("header").height() + 15) + "px";
        $("thead").css({
            position: "sticky",
            top: headerHeight,
        });
    }

    buildTable() {
        const $this = this;
        if ($("#tableView").length) {
            $("#tableView").remove();
        }
        this.shakingTree.show();
        const $table = $("<table>").prop("id", "tableView");
        const $thead = $("<thead>");
        const $tbody = $("<tbody>");
        const $tfoot = $("<tfoot>");

        // Define your headers
        const headers = {
            givenNames: "First",
            lastNameAtBirth: "LNAB",
            lastNameCurrent: "Current",
            birthDate: "Birth Date",
            birthPlace: "Birth Place",
            deathDate: "Death Date",
            deathPlace: "Death Place",
            age: "Age",
            categoryHTML: "Cats. & Stickers",
            managers: "Managers",
            created: "Created",
            modified: "Modified",
        };

        const $tr = $("<tr>");
        const $tr2 = $("<tr id='filterRow'>");
        Object.keys(headers).forEach(function (key) {
            const header = headers[key];
            const $th = $("<th>").text(header).addClass(key);
            $tr.append($th);
            const filterElement = $(`<input type="text" class="filter" />`).attr("id", key + "Filter");
            if (["birthDate", "deathDate", "created", "touched"].includes(key)) {
                filterElement.addClass("dateFilter");
            }
            $tr2.append($("<th>").append(filterElement));
        });
        $thead.append($tr);
        $tfoot.append($tr2);

        // Add rows for data
        console.log("combinedResults", this.combinedResults);
        Object.keys(this.combinedResults).forEach(function (key) {
            const person = $this.combinedResults[key];
            if (!person.Name) {
                return;
            }
            const aName = new PersonName(person);
            let givenNames = aName.withParts(["FirstNames"]);
            givenNames = person.Name
                ? `<a href="https://www.wikitree.com/wiki/${person.Name}" target="_blank">${givenNames}</a>`
                : givenNames;
            const lastNameAtBirth = aName.withParts(["LastNameAtBirth"]);
            const lastNameCurrent = aName.withParts(["LastNameCurrent"]);
            const birthDeathDates = $this.birthAndDeathDates(person);
            const birthDate = birthDeathDates.Birth.DisplayDate;
            const birthPlace = person.BirthLocation;
            const deathDate = birthDeathDates.Death.DisplayDate;
            const deathPlace = person.DeathLocation;
            const age =
                person.BirthDate &&
                person.BirthDate != "0000-00-00" &&
                person.DeathDate &&
                person.DeathDate != "0000-00-00"
                    ? $this.familyTreeStats.calculateAgeAtDeath(person.BirthDate, person.DeathDate)
                    : "";
            let managers = person.Managers
                ? person.Managers.map((manager) => {
                      return `<a href="https://www.wikitree.com/wiki/${manager.Name}" target="_blank">${manager.Name}</a>`;
                  }).join(",")
                : "";
            if (!managers && person.Manager) {
                managers = `<a href="https://www.wikitree.com/wiki/${person.Manager}" target="_blank">${person.Manager}</a>`;
            }
            // Created and Touched are in this format: 20100705150300	20100705150300
            // Convert to a simple ISO date
            const formatCreatedModifiedDates = (date) => {
                return date ? date.replace(/(\d{4})(\d{2})(\d{2})(\d{2})(\d{2})(\d{2})/, "$1-$2-$3") : "";
            };

            const created = person.Created ? formatCreatedModifiedDates(person.Created) : "";
            const touched = person.Touched ? formatCreatedModifiedDates(person.Touched) : "";
            const $row = $("<tr>");
            // Add data to the row: data-name, data-id, data-father, data-mother, data-gender
            $row.attr("data-name", person.Name);
            $row.attr("data-id", person.Id);
            $row.attr("data-father", person.Father);
            $row.attr("data-mother", person.Mother);
            $row.attr("data-gender", person.Gender);
            $row.attr("data-corrected-location", person.CorrectedBirthLocation);
            const categoryHTML = $this.createCategoryHTML(person);
            const rowData = {
                givenNames: givenNames,
                lastNameAtBirth: lastNameAtBirth,
                lastNameCurrent: lastNameCurrent,
                birthDate: birthDate,
                birthPlace: birthPlace,
                deathDate: deathDate,
                deathPlace: deathPlace,
                age: age,
                categoryHTML: categoryHTML,
                managers: managers,
                created: created,
                touched: touched,
            };
            Object.keys(rowData).forEach(function (key) {
                const cellData = rowData[key];
                const $cell = $("<td>").html(cellData).addClass(key);
                if (["birthDate", "deathDate", "created", "touched"].includes(key)) {
                    $cell.addClass("date");
                }
                $row.append($cell);
            });
            $tbody.append($row);
        });

        $table.append($thead, $tbody, $tfoot);
        $("section#table").append($table);
        const table = $("#tableView").DataTable({
            lengthMenu: [50, 100, 200, 500, 1000],
        });

        // Apply the filter
        table.columns().every(function () {
            var column = this;

            $("input", this.footer()).on("change", function () {
                column.search(this.value).draw();
            });
            $("input", this.footer()).on("keyup", function (e) {
                if (e.keyCode === 13) {
                    column.search(this.value).draw();
                }
            });
        });

        $.fn.dataTable.ext.search.push((settings, data, dataIndex) => {
            // Access the DataTable instance and the row element
            const table = $(settings.nTable).DataTable();
            const row = table.row(dataIndex).node();
            const correctedLocation = $(row).data("corrected-location") || "";
            const locationFilterValue = $("#birthPlaceFilter").val().toLowerCase();

            let isValid = true; // Initialize as true and set to false if any condition fails
            $(".dateFilter").each(function () {
                const columnIndex = $(this).closest("th").index(); // Get column index based on the position of the input
                const filterValue = $(this).val();
                const cellValue = data[columnIndex] || ""; // Get the value from the cell in the current column
                let year = cellValue.split("-")[0]; // Assuming the date is in YYYY-MM-DD format

                let minYear, maxYear;

                // Interpret filterValue
                if (filterValue.includes("-")) {
                    [minYear, maxYear] = filterValue.split("-").map(Number);
                } else if (filterValue.startsWith("<")) {
                    maxYear = parseInt(filterValue.substring(1), 10);
                } else if (filterValue.startsWith(">")) {
                    minYear = parseInt(filterValue.substring(1), 10) + 1; // +1 to make it exclusive
                }

                // Apply filter logic
                if ((minYear && year < minYear) || (maxYear && year > maxYear)) {
                    isValid = false; // If any condition fails, set isValid to false
                }
            });

            // Custom location-based filtering logic
            if (locationFilterValue && !correctedLocation.toLowerCase().includes(locationFilterValue)) {
                isValid = false;
            }

            return isValid; // Only include rows where isValid remains true
        });

        const wideTableButton = $("<button>", { id: "wideTableButton" }).text("Wide");
        $("#tableView_wrapper #tableView_length").after(wideTableButton);
        wideTableButton.on("click", function () {
            $("section#table").toggleClass("wide");
            $(this).toggleClass("on");
        });

        function flipLocationOrder() {
            const table = $("#tableView").DataTable();
            // Flip the text of each cell in the birthPlace and deathPlace columns
            table.cells(".birthPlace, .deathPlace").every(function () {
                const cell = this.node();
                const cellData = this.data();
                this.data(cellData.split(", ").reverse().join(", ")); // Update the data for DataTables to recognize
            });

            table.draw(false); // Redraw the table without resetting the paging
        }

        const flipLocationsButton = $("<button>", { id: "flipLocationsButton" }).text("Reverse locations");
        $("#tableView_wrapper #tableView_length").after(flipLocationsButton);
        flipLocationsButton.on("click", function () {
            flipLocationOrder();
        });

        // Use ResizeObserver to handle dynamic changes in the header's size
        const header = document.querySelector("header");
        if (header) {
            const resizeObserver = new ResizeObserver((entries) => {
                $this.setStickyHeader(); // Update the sticky header position whenever the header size changes
            });
            resizeObserver.observe(header);
        }

        $("#toggleGeneralStats").on("click", function () {
            setTimeout($this.setStickyHeader, 300); // Adjust the timeout based on actual delay
        });

        // Initial call to ensure the sticky header is correctly positioned on page load
        this.setStickyHeader();

        $(".dateFilter").off(); // Remove any existing event listeners

        $(".dateFilter").on("change", function () {
            table.draw();
        });
        $(".dateFilter").on("keyup", function (e) {
            if (e.keyCode === 13) {
                table.draw();
            }
        });

        $(".filter").on("keyup", function () {
            this.clearFiltersButton();
        });

        // Check for #periodButtonsContainer button.on and load the period filter if it is on
        if ($("#periodButtonsContainer button.on").length) {
            const period = $("#periodButtonsContainer button.on").text();
            $("#birthDateFilter").val(period);
            table.draw();
        }

        this.shakingTree.hide();
    }

    clearAllFilters() {
        const $this = this;
        const table = $("#tableView").DataTable();

        // Clear global filter
        table.search("").draw();

        // Clear column filters
        table.columns().every(function () {
            const column = this;
            column.search("");
        });
        setTimeout(function () {
            table.draw(); // Redraw the table with all filters cleared
            $this.shakingTree.hide();
        }, 100);
    }

    clearFiltersButton() {
        // If any filter has text in it then show the clear filters button else hide it
        if (
            $(".filter").filter(function () {
                return this.value;
            }).length
        ) {
            this.addClearFiltersButton();
        } else {
            $("#clearFilters").off();
            $("#clearFilters").remove();
        }
    }
    addClearFiltersButton() {
        const $this = this;
        if ($("#clearFilters").length) {
            return;
        }
        const $clearButton = $("<button>", { id: "clearFilters" }).text("Clear Filters");
        if ($("#tableViewButton").hasClass("on")) {
            $("#tableView_filter").before($clearButton);
            //           $("#controls").append($clearButton);
        }
        $("#clearFilters").on("click", function () {
            $this.shakingTree.show();
            setTimeout(function () {
                $(".filter").val("");
                $this.clearAllFilters();
                $("#clearFilters").off();
                $("#clearFilters").remove();
            }, 0);
        });
    }

    countDescendants(personId, parentToChildrenMap) {
        let count = 0;
        if (parentToChildrenMap[personId]) {
            const children = parentToChildrenMap[personId];
            count += children.length; // Add direct children
            children.forEach((childId) => {
                count += this.countDescendants(childId, parentToChildrenMap); // Recursively add the count of descendants
            });
        }
        return count;
    }

    loadFromURL() {
        // Check name parameter of URL
        const urlParams = new URLSearchParams(window.location.search);
        const surname = urlParams.get("name");
        const place = urlParams.get("place");
        if (surname) {
            $("#surname").val(surname);
            if (place) {
                $("#location").val(place);
            }
            $("#submit").click();
            this.setNewTitle();
        }
    }

    async startTheFetching(surname, location) {
        const $this = this;
        $this.reset();
        const [aborted, data] = await $this.getONSids(surname, location);
        if (aborted) {
            wtViewRegistry.showWarning("Data retrieval cancelled.");
            $this.disableCancel();
            $this.shakingTree.hide();
            // TODO: do whatever other cleanup should be done
            return;
        }
        const ids = data.response.profiles;
        const found = data.response.found;
        if (found === 0) {
            $this.disableCancel();
            $this.shakingTree.hide();
            wtViewRegistry.showWarning("No results found.");
            $("#refreshData").prop("disabled", false);
            return;
        } else if (found > 10000) {
            // Number to the nearest 1000 (rounding down)
            let roundedFound = Math.floor(found / 1000) * 1000;
            function formatNumber(number, locales, options) {
                return new Intl.NumberFormat(locales, options).format(number);
            }
            const formattedRoundedFound = formatNumber(roundedFound, "en-US");
            let message;
            let moreSpecific = "";
            if ($("#location").val().trim() !== "") {
                moreSpecific = "more specific ";
            }

            if (found < 40000) {
                const howLong = Math.floor(roundedFound / 4000);
                message = `<p>There are over ${formattedRoundedFound} results.</p>
                                   <p>This may take over ${howLong} minutes to load.</p>
                                   <p>You could cancel and try adding a ${moreSpecific}location.</p>`;
            } else {
                message = `<p>There are over ${formattedRoundedFound} results.</p>
                                   <p>This is too many for the app to handle.</p>
                                   <p>Please add a location and go again.</p>`;
                wtViewRegistry.showWarning(message);
                $this.disableCancel();
                $this.shakingTree.hide();
                return;
            }
            wtViewRegistry.showWarning(message);
        }
        $this.processBatches(ids, surname).then(() => $this.disableCancel());
    }

    documentReady() {
        this.addCategoryKeyToHelp();
        const $this = this;
        $("#submit").on("click", async function () {
            $("#refreshData").prop("disabled", true);
            $("#loadButton").prop("disabled", true);
            console.log("Submit clicked");
            $this.shakingTree.show();
            $("div.error").remove(); // Remove any existing error messages
            wtViewRegistry.clearStatus();

            let surname = $("#surname").val();
            let location = $("#location").val().trim(); // Get the location from the new input field

            // If surname includes a comma, it's a list of surnames.
            this.surnames = surname.split(",");
            if (this.surnames.length > 1) {
                this.surnames = this.surnames.map((name) => name.trim());
                // Make this.surnames an array of surnames
                console.log("this.surnames", this.surnames);
            }

            // If surname is blank or includes a number, show an error message and return
            if (surname === "" || surname.match(/\d/)) {
                // alert("Please enter a valid surname."); Better to show a message on the page
                const errorHtml = `<div class='error'>Please enter a valid surname.</div>`;
                $("section#results").prepend(errorHtml);
                $this.triggerError();
                return;
            }

            if (surname) {
                $this.startTheFetching(surname, location);
            }
        });

        // Call the function to add the styles
        this.addStylesToHead();

        const helpModal = $("#help");
        // #helpButton: on click, show the help text in the modal and draggable
        helpModal.draggable();
        $("#helpButton,#closeHelp").on("click", function (e) {
            e.preventDefault();
            // Calculate the position of the helpButton
            const helpButtonOffset = $("#helpButton").offset();
            const helpButtonHeight = $("#helpButton").outerHeight();

            // Position the help modal below the helpButton and align it based on your design needs
            helpModal.css({
                position: "fixed",
                top: helpButtonOffset.top + helpButtonHeight + 10, // 10px for a little spacing from the button
                zIndex: 1000, // Ensure the modal is above other content; adjust as necessary
            });

            helpModal.slideToggle();
        });
        helpModal.on("dblclick", function (e) {
            e.preventDefault();
            helpModal.slideUp();
        });
        // Escape key closes the modal
        $(document).keyup(function (e) {
            if (e.key === "Escape") {
                helpModal.slideUp();
            }
        });

        $("#toggleDetails").on("click", function () {
            if ($(this).hasClass("off")) {
                $(this).removeClass("off").addClass("on");
                $(".dates").each(function () {
                    $this.showMoreDetails($(this), "show");
                });
            } else {
                $(this).removeClass("on").addClass("off");
                $(".dates").each(function () {
                    $this.showMoreDetails($(this), "hide");
                });
            }
        });

        $("#toggleWTIDs").on("click", function () {
            if ($(this).hasClass("off")) {
                $(this).removeClass("off").addClass("on");
                $(".wtid").show();
            } else {
                $(this).removeClass("on").addClass("off");
                $(".wtid").hide();
            }
        });

        $("#toggleGeneralStats").on("click", function () {
            if ($(this).hasClass("on") == false) {
                $(this).removeClass("off").addClass("on");
                $("#statsDisplay").slideDown();
            } else {
                $(this).removeClass("on").addClass("off");
                $("#statsDisplay").slideUp();
            }
        });

        $("#tableViewButton").click(function () {
            const $tableViewContainer = $("section#table");
            const $treeViewContainer = $("section#results");

            // Toggle visibility
            if ($treeViewContainer.is(":visible")) {
                $treeViewContainer.hide();
                $tableViewContainer.show();
                $(this).addClass("on").attr("title", "Click to return to trees view");
                // Check if the table needs to be built
                if ($tableViewContainer.find("table").length === 0) {
                    $this.shakingTree.show();
                    setTimeout(function () {
                        $this.buildTable(); // Function to dynamically build the table
                        $this.shakingTree.hide();
                    }, 0);
                }
                $("#treesButtons").removeClass("visible");
            } else {
                $treeViewContainer.show();
                $tableViewContainer.hide();
                $(this).removeClass("on").attr("title", "Show table view");
                $("#clearFilters").off().remove();
                $("#treesButtons").addClass("visible");
            }
            if ($("#periodButtonsContainer button.on").length) {
                $("#birthDateFilter").val($("#periodButtonsContainer button.on").text());
                $("#birthDateFilter").trigger("change");
            }

            $this.clearFiltersButton();
        });

        $this.loadFromURL();
    }
};<|MERGE_RESOLUTION|>--- conflicted
+++ resolved
@@ -936,7 +936,6 @@
             console.log(`Received ${nrProfiles} profiles in ${callTime}ms`);
             // console.log("People in batch:", people);
             // Combine the 'people' object with 'combinedResults'
-<<<<<<< HEAD
             console.log("Combined results before:", this.combinedResults);
             console.log("length", Object.keys(this.combinedResults).length);
             if (people && typeof people === "object") {
@@ -944,15 +943,6 @@
             }
             console.log("Combined results after:", this.combinedResults);
             console.log("length", Object.keys(this.combinedResults).length);
-=======
-            // console.log("Combined results before:", this.combinedResults);
-            const countBefore = Object.keys(this.combinedResults).length;
-            if (people && typeof people === "object") {
-                Object.assign(this.combinedResults, people);
-            }
-            console.log(`Added ${Object.keys(this.combinedResults).length - countBefore} profiles`);
-            // console.log("Combined results after:", this.combinedResults);
->>>>>>> e3994b1c
             processed += batchIds.length;
             // We arbitrarily regard fetching the intial profiles as 45% of the work,
             // fetching missing parents as a further 45% and port-processing the last 10%
@@ -1023,12 +1013,6 @@
                     cancelIt();
                     return;
                 }
-<<<<<<< HEAD
-                if (people && typeof people === "object") {
-                    console.log("People in batch:", people);
-                    console.log("Combined results before:", this.combinedResults);
-                    console.log("length", Object.keys(this.combinedResults).length);
-=======
                 const nrProfiles = this.numberOfProfiles(people);
                 if (nrProfiles > 0) {
                     if (OneNameTrees.VERBOSE) {
@@ -1042,7 +1026,6 @@
                     }
                     // console.log("People in batch:", people);
                     // console.log("Combined results before:", this.combinedResults);
->>>>>>> e3994b1c
                     Object.assign(this.combinedResults, people);
                 }
                 processedParents += batchIds.length;
