import { FamilyTreeStatistics } from "./familytreestatistics.js";
import { categoryMappings } from "./category_mappings.js";

window.OneNameTrees = class OneNameTrees extends View {
    static APP_ID = "ONS";
    static VERBOSE = true;
    constructor(container_selector, person_id) {
        super(container_selector, person_id);
        this.cancelling = false;
        this.container = $(container_selector);
        this.personId = person_id;
        this.wtid = $("#wt-id-text").val();
        this.surname = this.wtid ? this.wtid.replaceAll("_", " ").replace(/\-\d+/, "").trim() : "";
        this.header = $("header");
        this.displayedIndividuals = new Set();
        this.displayedSpouses = new Set(); // New set to keep track of displayed spouses
        this.combinedResults = {};
        this.parentToChildrenMap = {};
        this.peopleById = {};
        this.familyTreeStats;
        this.monthName = ["Unk", "Jan", "Feb", "Mar", "Apr", "May", "Jun", "Jul", "Aug", "Sep", "Oct", "Nov", "Dec"];
        this.familyTreeStatistics = new FamilyTreeStatistics(this.combinedResults);
        this.nameVariants = new Map();
        this.surnameVariants = this.findSurnameVariants(this.surname);
        this.surnames = [];
        this.shakingTree = $(
            `<img src="views/oneNameTrees/images/tree.gif" alt="Shaking Tree" title="Working" id="dancingTree">`
        );
        this.shownCats = new Set();
        this.colours = [
            "forestgreen",
            "#F5A9A9",
            "#D0F5A9",
            "#A9F5F2",
            "#D0A9F5",
            "#F2F5A9",
            "#F78181",
            "#BEF781",
            "#81F7F3",
            "#BE81F7",
            "#F3F781",
            "#FA5858",
            "#ACFA58",
            "#58FAF4",
            "#AC58FA",
            "#F4FA58",
            "#FE2E2E",
            "#9AFE2E",
            "#2EFEF7",
            "#9A2EFE",
            "#F7FE2E",
            "#FF0000",
            "#00FFFF",
            "#80FF00",
            "#8000FF",
            "#FFFF00",
            "#DF0101",
            "#74DF00",
            "#01DFD7",
            "#7401DF",
            "#D7DF01",
            "#B40404",
            "#5FB404",
            "#04B4AE",
            "#5F04B4",
            "#AEB404",
            "#8A0808",
            "#243B0B",
            "#088A85",
            "#4B088A",
            "#868A08",
        ];

        this.headerHTML = `
      <div id="controls">
        <label id="nameLabel" class="controlGroup">Name:
            <input type="text" id="surname" placeholder="Surname" value="${this.surname}" />
            <input type="text" id="location" placeholder="Location (Optional)" />
            <input type="submit" id="submit" name="submit" value="GO" />
        </label>
<<<<<<< HEAD
        <button id="cancelFetch" title="Cancel the current fetching of profiles.">Cancel</button>
        <button id="addNameVariants" title="See and/or edit variants of names in One Name Studies">Variants</button>
        <button
          id="refreshData"
          title="Each set of results from WikiTree+ is stored in your browser and re-used next time in order to reduce the number of calls to WikiTree+.  Click this to refresh the list of IDs."
        >
          Refresh
        </button>
        <button id="downloadData">Save</button>
        <button id="loadButton" class="custom-file-upload" title="Load a previously saved One Name Trees file">
          Load
        </button>
        <input type="file" id="fileInput" style="display: none" />

        <button id="toggleGeneralStats" title="Show/hide statistics">Statistics</button>
        <button id="helpButton" title="About this">?</button>


        <label id="tableLabel">Table:
        <button id="tableViewButton" title="View the data in a table">Table</button>
        </label>
        <label id="treesButtons">Trees:
=======
        <label id="otherControls" class="controlGroup">
            <button id="cancelFetch" title="Cancel the current fetching of profiles.">Cancel</button>
            <button id="addNameVariants" title="See and/or edit variants of names in One Name Studies">Variants</button>
            <button
            id="refreshData"
            title="Each set of results from WikiTree+ is stored in your browser and re-used next time in order to reduce the number of calls to WikiTree+.  Click this to refresh the list of IDs."
            >
            Refresh
            </button>
            <button id="downloadData">Save</button>
            <button id="loadButton" class="custom-file-upload" title="Load a previously saved One Name Trees file">
            Load
            </button>
            <input type="file" id="fileInput" style="display: none" />
            
            <button id="toggleGeneralStats" title="Show/hide statistics">Statistics</button>
            <button id="helpButton" title="About this">?</button>
        </label>
        
        <label id="tableLabel" class="controlGroup">Table: 
            <button id="tableViewButton" title="View the data in a table">Table</button>
        </label>
        <label id="treesButtons" class="controlGroup">Trees: 
>>>>>>> c4d77bab
          <div id="toggleButtons">
            <button class="toggleAll" id="showAll" title="show all descendants">+</button
            ><button class="toggleAll" id="hideAll" title="hide all descendants">−</button>
          </div>
          <button id="toggleDetails" class="off" title="Show/hide birth and death details">Details</button>
          <button id="toggleWTIDs" class="off" title="Show/hide WikiTree IDs">WT IDs</button>
        </label>
        <div id="loadingBarContainer">
            <div id="loadingBar"></div>
        </div>
        <!-- Placeholder for statistics -->
        <div id="statsDisplay">
          <div id="periodStatisticsContainer" style="display: none"></div>
        </div>
      </div>`;

        this.bodyHTML = `
      <div id="help">
      <h2>About This</h2>
      <button id="closeHelp">×</button>
      <ol>
        <li>Put a surname (and optional location) in the box and hit 'Go'.</li>
        <li>
          The IDs of all public profiles with the surname (as Last Name at Birth, Current Last Name, or Other Name),
          plus any with variants of the surname as entered in the Google Sheet (click 'Variants'), are fetched from
          WikiTree+. This list is stored for the next time you enter the same surname. To refresh this list (to get the
          most up-to-date list available on WikiTree+), hit the 'Refresh' button.
        </li>
        <li>
          The data of all of the profiles is fetched from the WikiTree apps server. This may take a very long time (see
          #8).
        </li>
        <li>
          As all of the IDs returned by WikiTree+ are for open public profiles, if you are logged into the apps server,
          you may be able to retrieve the data of more profiles. A check is made of post-19th century profiles for any
          parents whose data is not among the retrieved data. If you are on the trusted list of a person with missing
          parents, another database call is made for these people.
        </li>
        <li>
          The profiles are sorted by birth date. (For profiles with only a death date, the death date is used for
          comparison.)
        </li>
        <li>
          Spouses with the target surname are added as spouses (below the first person's name, with "m." for "married").
        </li>
        <li>
          Offspring are added to offspring lists below their parents, creating many expandable/collapsible descendant
          trees. (The + and − at the top will expand and collapse all lists.)
        </li>
        <li>
          As the data can take a long time to load, it's a good idea to hit the 'Save' button. This will save the
          returned data to your desktop in a file. To return to this list in future, click the 'Load' button to load the
          saved file fairly quickly.
        </li>
        <li>
          If a query has over 10,000 results, you'll receive a warning that it could take a long time to load and a
          suggestion to add a location.
        </li>
        <li>If a query has over 40,000 results (too many), you'll be asked to add a location and go again.</li>
        <li>Birth and death details of each person can be seen by clicking their birth and death years.</li>
        <li>Categories and stickers on a profile are shown after the birth and death dates.
          A key to the symbols can be found below (on this About page). One key one to know about it the red badge
          symbol, which represents a One Name Study category/sticker. If it has a green circle around it, it has a
          One Name Study sticker for this page's target surname.</li>
        <li>The numbers in green after a person's dates and categories and stickers are
          the number of descendants that the person has in this data set.</li>
        <li>
          Click the Statistics button to see statistics about the people in the data set.
          <ul>
            <li>
              The general statistics:
              <ul>
                <li>show the top few most common names and most common birth places for the whole set.</li>
              </ul>
            </li>
            <li>
              The period statistics:
              <ul>
                <li>show more detail on the people born in that period.</li>
              </ul>
            </li>
            <li>
              The statistics can be dismissed by clicking the 'Statistics' button or double-clicking the statistics
              section.
            </li>
            <li>
              The most common birth places:
              <ul>
                <li>
                  are presented hierarchically according to the commas in the location. If no country is entered in the
                  profile's birth place field, it will appear as though the final part of the location were a country.
                  Some effort has been made to standardise locations for (at the moment) US and UK locations, so
                  profiles with 'Pa' as the country (for example), should be counted in the United States hierarchical
                  figures as Pennsylvania (if the birth date is after the date when Pennsylvania joined the Union).
                </li>
                <li>have count numbers. Clicking these should show the relevant profiles in the table.</li>
              </ul>
            </li>
          </ul>
        </li>
        <li>
          The table:
          <ul>
            <li>
              has filters in the footer of each column. The filters:
              <ul>
                <li>will work when you hit 'enter' or leave the input box.</li>
                <li>
                  work in special ways for date columns:
                  <ul>
                    <li><span class="symbol">-</span> for a range of years (e.g. 1870-1885).</li>
                    <li><span class="symbol">&lt;</span> for before a certain year (e.g. &lt;1776).</li>
                    <li><span class="symbol">&gt;</span> for after a certain year. (e.g. &gt;1776).</li>
                  </ul>
                </li>
                <li>can be cleared by pressing the Clear Filters button at the top.</li>
              </ul>
            </li>
            <li>can be filtered with the period buttons in the statistics section and the location count numbers.</li>
            <li>can be sorted by clicking on the column headers.</li>
            <li>can be dismissed (to return to the Trees view) by clicking the 'Table' button.</li>
          </ul>
        </li>
        <li>
          The Location dropdown lets you filter the table my a location item: a town, state, country, etc. The default
          box shows the number of profiles that include that location part in the birth location. The toggle button next
          to it turns the list alphabetical.
        </li>
        <li>Have I missed anything?</li>
      </ol>
    </div>
    <section id="results"></section>
    <section id="table"></section>`;
    }
    init(container_selector, person_id) {
        const view = new window.OneNameTrees(container_selector, person_id);
        view.start();
    }
    start() {
        $("#wt-id-text,#show-btn").prop("disabled", true).css("background-color", "lightgrey");
        // console.log(this.personId);
        $("body").addClass("oneNameTrees");
        if ($("#controls").length == 0) {
            $(this.headerHTML).appendTo($("header"));
        }
        $("#cancelFetch").hide();
        //$("#helpButton").appendTo($("main")).css("float", "right").css("margin", "0.2em");

        if ($("#help").length == 0) {
            $(this.bodyHTML).appendTo($("#view-container"));
        }
        this.shakingTree.hide().appendTo($("body"));
        // Call fetchData to fetch and store data on initial load
        this.fetchData();
        this.addListeners();
        this.documentReady();
        $("#submit").trigger("click");
    }
    meta() {
        return {
            title: "One Name Trees",
            description: `See descendants trees for one surname (and its variants).`,
            docs: "",
        };
    }

    close() {
        this.reset();
        $("#wt-id-text,#show-btn").prop("disabled", false).css("background-color", "white");
        $("#show-btn").css("background-color", "#25422d");
        $("#view-select").off("change.oneNameTrees");
        $("body").removeClass("oneNameTrees");
        $("#controls,#dancingTree").remove();
    }

    addListeners() {
        const $this = this;
        // Event listener for the search button
        this.container.on("click", "#searchButton", function () {
            $this.handleSearch();
        });

        // Also allow searching by pressing the enter key in the search input
        this.container.on("keyup", "#searchInput", function (event) {
            if (event.keyCode === 13) {
                $this.handleSearch();
            }
        });

        // Enter key submits the form
        this.header.on("keyup", "#surname", function (event) {
            const value = $(this).val().toLowerCase();
            // If we have saved data for this surname, show the refresh button
            if (value && localStorage.getItem(`ONTids_${value}`)) {
                $("#refreshData").show();
                // Make the refresh button stand out a little, briefly
                $("#refreshData").fadeOut(100).fadeIn(100).fadeOut(100).fadeIn(100);
            } else {
                $("#refreshData").hide();
            }
            if (event.keyCode === 13) {
                $("#submit").click();
            }
        });

        this.header.on("keyup", "location", function (event) {
            if (event.keyCode === 13 && $("#surname").val()) {
                $("#submit").click();
            }
        });

        this.container.on("click", "#results .dates", function () {
            $this.showMoreDetails($(this));
        });

        this.header.on("click", "#addNameVariants", function (e) {
            e.preventDefault();
            window.open(
                "https://docs.google.com/spreadsheets/d/1VwYnlDVIw8MH4mKDQeRfJAW_2u2kSHyiGcQUw5yBepw/edit#gid=0",
                "_blank"
            );
        });

        // Event listener for the search button
        this.header.on("click", "#searchButton", function () {
            $this.handleSearch();
        });

        // Also allow searching by pressing the enter key in the search input
        this.header.on("keyup", "#searchInput", function (event) {
            if (event.keyCode === 13) {
                $this.handleSearch();
            }
        });

        this.header.on("click", "#refreshData", async function () {
            const surname = $("#surname").val();
            const location = $("#location").val();
            $("#refreshData").fadeOut();
            if (surname) {
                $this.showLoadingBar();
                $this.shakingTree.show();
                wtViewRegistry.clearStatus();
                $this.reset();
                $this.clearONSidsCache(surname); // Clear the cache for this surname
                $this.startTheFetching(surname, location);
            }
        });

        this.container.on("mouseover", ".person:not(.spouse,.notSpouse,.level_0) > a:first-of-type", function () {
            $this.showAncestralLineToRoot($(this));
        });

        this.container.on("mouseout", ".person", function () {
            $("#ancestralLinePopup").remove();
        });

        this.header.on("click", ".commonLocations .locationCount", function (e) {
            e.preventDefault();
            // e.stopPropagation();
            const location = $(this).data("location") || $(this).attr("data-location");

            let locationParts = [];
            let currentElement = $(this);

            // Include the clicked location itself if it's distinct from its parent's locationPart
            let directLocation = currentElement.data("location");
            let parentLocationPart = currentElement.closest("li").children(".locationPart").text();

            // If the direct location is different from the parent's locationPart, add it; this check prevents immediate duplication
            if (directLocation && directLocation !== parentLocationPart) {
                locationParts.push(directLocation);
            }

            // Traverse upwards from the clicked element to capture the hierarchical locations
            currentElement.parents("li, .country").each(function () {
                let locationPart = $(this).children(".locationPart").first().text();
                if (locationPart && !locationParts.includes(locationPart)) {
                    locationParts.push(locationPart);
                }
            });

            // Reverse the collected parts to order them from the most specific to the most general
            locationParts.reverse();

            // Construct the full location string
            const fullLocation = locationParts.reverse().join(", ");

            if ($("#tableView").length == 0) {
                $this.shakingTree.show();
            }
            setTimeout(function () {
                $this.loadTableWithFilter(fullLocation, "birthPlace");
                // console.log("fullLocation", fullLocation);
            }, 0);
        });

        // Delegate from .commonLocations for .locationPart click events
        this.header.on("click", ".commonLocations .locationPart", function (event) {
            //event.stopPropagation(); // Prevent event bubbling
            const $subItem = $(this).closest("li").toggleClass("expanded");
            $subItem.children("ul").toggle(); // Toggle visibility of the nested list
        });

        this.header.on("dblclick", "#statisticsContainer,#periodStatisticsContainer", function () {
            $("#toggleGeneralStats").trigger("click");
        });

        $("#downloadData").on("click", function () {
            if (Object.keys($this.combinedResults).length > 0) {
                const surname = $("#surname").val();
                const fileName = "ONT_" + surname + "_" + new Date().toISOString().substring(0, 16) + ".json";
                const treeHtml = $("section#results").html(); // Get the HTML of the tree
                $this.downloadResults($this.combinedResults, treeHtml, fileName);
            } else {
                alert("No data to download.");
            }
        });

        this.header.on("change", "#fileInput", function (event) {
            const file = event.target.files[0];
            if (file) {
                $this.reset();
                // Extract the surname from the file name
                const fileNameParts = file.name.split("_");
                if (fileNameParts.length > 1) {
                    const surname = fileNameParts[1]; // The second part is the surname
                    $("#surname").val(surname); // Set the surname in the input field
                    $this.setNewTitle(); // Update the title
                }

                // Show the loading bar
                $this.showLoadingBar();

                const reader = new FileReader();
                reader.onload = function (e) {
                    const storageObject = JSON.parse(e.target.result);
                    $this.combinedResults = storageObject.data;
                    const treeHtml = storageObject.html;
                    $("section#results").empty().html(treeHtml); // Load the HTML
                    $this.setupToggleButtons(); // Reinitialize any event listeners

                    $this.displayedIndividuals.clear();
                    $this.displayedSpouses.clear();
                    $this.parentToChildrenMap = {};

                    let sortedPeople = $this.sortPeopleByBirthDate($this.combinedResults);
                    $this.parentToChildrenMap = $this.createParentToChildrenMap(sortedPeople);
                    $this.peopleById = $this.createPeopleByIdMap(sortedPeople);
                    $this.displayDescendantsTree($this.peopleById, $this.parentToChildrenMap);
                };

                reader.onprogress = function (e) {
                    if (e.lengthComputable) {
                        const percentage = (e.loaded / e.total) * 100;
                        $this.updateLoadingBar(percentage);
                    }
                };

                reader.readAsText(file);

                $("#tableViewButton").removeClass("on");
            }
        });

        this.header.on("click", "#loadButton", function () {
            $("#fileInput").click(); // Triggers the hidden file input
        });

        this.header.on("click", "#cancelFetch", function () {
            $this.cancelFetch();
        });

        $("#wt-id-text").on("keyup", function (e) {
            // If enter key is pressed, strip the hyphen and number from it,
            // replace underscores with spaces,
            // put the value in the surname box and #submit.
            if (e.keyCode === 13) {
                const wtid = $(this).val();
                const surname = wtid.replaceAll("_", " ").replace(/\-\d+/, "").trim();
                $("#surname").val(surname);
                $("#submit").click();
            }
        });
        $("#show-btn").on("click", function () {
            $("#surname").val($("#wt-id-text").val().replaceAll("_", " ").replace(/\-\d+/, "").trim());
            $("#submit").click();
        });
        $("#view-select").on("change.oneNameTrees", function () {
            const view = $(this).val();
            if (view !== "oneNameTrees") {
                $("#wt-id-text,#show-btn").prop("disabled", false).css("background-color", "white");
                $("#show-btn").css("background-color", "#25422d");
            } else {
                $("#wt-id-text,#show-btn").prop("disabled", true).css("background-color", "lightgrey");
            }
        });

        this.container.on("click", ".duplicateLink", function (e) {
            e.preventDefault();
            $this.handleSearch($(this).data("wtid"));
        });
    }

    updateAccessOrder(key) {
        let accessOrder = localStorage.getItem("accessOrder");
        accessOrder = accessOrder ? JSON.parse(accessOrder) : [];

        // Remove the key if it already exists to update its position
        const index = accessOrder.indexOf(key);
        if (index !== -1) {
            accessOrder.splice(index, 1);
        }

        // Push the key to the end to mark it as the most recently used
        accessOrder.push(key);

        // Save the updated access order
        localStorage.setItem("accessOrder", JSON.stringify(accessOrder));
    }

    async fetchData() {
        try {
            const response = await fetch(
                "https://docs.google.com/spreadsheets/d/e/2PACX-1vSL1WDK4-ReqYPjJ3L-ynxwGgAQOLsNdBcI7gKFCxzU3jLd5L_-YiiCz77faR9L362jjVpP-38JjSEa/pub?output=csv"
            );

            if (!response.ok) {
                throw new Error(`HTTP error! status: ${response.status}`);
            }

            const csvData = await response.text();
            this.parseAndStoreCSV(csvData);
        } catch (error) {
            console.error("Error fetching the spreadsheet:", error);
        }
    }

    parseAndStoreCSV(csvData) {
        this.nameVariants = this.parseCSV(csvData);
        this.storeData(this.nameVariants);
        console.log(this.nameVariants);
    }

    parseCSV(csvData) {
        const lines = csvData.split("\n");
        const result = new Map();

        for (let i = 1; i < lines.length; i++) {
            const line = lines[i].trim();
            if (line) {
                const fields = line.match(/(".*?"|[^",\s]+)(?=\s*,|\s*$)/g);

                if (fields) {
                    const surname = fields[0];
                    const variants = fields[1] ? fields[1].split(",").map((s) => s.trim().replace(/\"/g, "")) : [];
                    const namesArray = [surname.replace(/\"/g, ""), ...variants];

                    namesArray.forEach((name) => {
                        result.set(name, namesArray);
                    });
                }
            }
        }

        return result;
    }

    storeData(data) {
        const objectData = Object.fromEntries(data);
        localStorage.setItem("surnameData", JSON.stringify(objectData));
    }

    retrieveData() {
        const storedData = localStorage.getItem("surnameData");
        return storedData ? new Map(Object.entries(JSON.parse(storedData))) : new Map();
    }

    standardizeString(str) {
        if (!str) {
            return "";
        }
        // Normalize the string to NFD (Normalization Form Decomposition)
        // then replace non-spacing marks (accents) with an empty string
        return str
            .normalize("NFD")
            .replace(/[\u0300-\u036f]/g, "")
            .toLowerCase();
    }

    findSurnameVariants(surname) {
        if (!this.nameVariants.size) {
            this.nameVariants = this.retrieveData();
        }
        if (surname.includes(",")) {
            this.surnames = surname.split(/,\s*/);
            return this.surnames;
        }
        return this.nameVariants.get(surname) || [surname];
    }

    showLoadingBar() {
        $("#loadingBarContainer").show();
        $("#loadingBar").css("width", "0%");
        $("#loadingBarContainer").css("display", "block");
    }

    updateLoadingBar(percentage) {
        $("#loadingBar").css("width", percentage + "%");
    }

    hideLoadingBar() {
        $("#loadingBarContainer").hide();
    }

    clearONSidsCache(surname) {
        // Construct the key prefix to match
        const prefix = `ONTids_${surname.replace(" ", "_").toLowerCase()}`;

        // Iterate over all keys in localStorage
        for (const key in localStorage) {
            // Check if the key starts with the specified prefix
            if (key.startsWith(prefix)) {
                // Remove the item from localStorage
                localStorage.removeItem(key);
                console.log(`Cleared cached data for key: ${key}`);
            }
        }
    }

    saveWithLRUStrategy(key, value) {
        try {
            // Attempt to save the item
            localStorage.setItem(key, value);
            this.updateAccessOrder(key); // Update access order upon successful save
        } catch (error) {
            if (error.name === "QuotaExceededError") {
                // When storage is full, remove the least recently used item
                let accessOrder = localStorage.getItem("accessOrder");
                accessOrder = accessOrder ? JSON.parse(accessOrder) : [];

                while (accessOrder.length > 0 && error?.name === "QuotaExceededError") {
                    const oldestKey = accessOrder.shift(); // Remove the oldest accessed key
                    localStorage.removeItem(oldestKey); // Remove the oldest item
                    localStorage.setItem("accessOrder", JSON.stringify(accessOrder)); // Update the access order in storage

                    try {
                        localStorage.setItem(key, value); // Try to save again
                        this.updateAccessOrder(key); // Update access order upon successful save
                        error = null; // Clear error if save is successful
                    } catch (e) {
                        error = e; // Update error if still failing
                    }
                }

                if (error) {
                    console.error("Unable to free up enough space in localStorage.");
                }
            } else {
                // Handle other errors
                console.error("Error saving to localStorage:", error);
            }
        }
    }

    activateCancel() {
        $("#cancelFetch").show();
        this.cancelling = false;
    }

    disableCancel() {
        $("#cancelFetch").hide();
        this.cancelling = false;
    }

    cancelFetch() {
        wtViewRegistry.showWarning("Cancelling data retrieval...");
        this.cancelling = true;
        if (this.cancelFetchController) {
            this.cancelFetchController.abort();
        }
        $("#refreshData").prop("disabled", false);
        $("#loadButton").prop("disabled", false);
    }

    async getONSids(surname, location) {
        wtViewRegistry.clearStatus();
        this.setNewTitle();
        let cacheKey = `ONTids_${surname.replace(" ", "_").toLowerCase()}`;
        if (location) {
            cacheKey += `_${location}`;
        }
        this.activateCancel();
        const cachedData = localStorage.getItem(cacheKey);
        if (cachedData) {
            console.log("Returning cached data for ONTids from localStorage");
            $("#refreshData").show();
            return [false, JSON.parse(cachedData)];
        }

        // Fetch all variants for the surname
        let locationBit = "";
        if (location) {
            locationBit = `Location%3D"${location.trim().replace(/,/, "%2C").replace(" ", "+")}"+`;
        }
        let surnameVariants = this.findSurnameVariants(surname);
        if (surname.includes(",")) {
            this.surnames = surname.split(/,\s*/);
            surnameVariants = this.surnames;
            surname = this.surnames[0];
        }
        if (this.surnames) {
            this.surnameVariants = this.surnames;
            surname = this.surnames[0];
        }
        let query = `${locationBit}LastNameatBirth%3D"${surname}"+OR+${locationBit}CurrentLastName%3D"${surname}"+OR+${locationBit}LastNameOther%3D"${surname}"`;
        if (surnameVariants.length != 0) {
            // Construct the query part for each variant
            query = surnameVariants
                .map(
                    (variant) =>
                        `${locationBit}LastNameatBirth%3D"${variant}"+OR+${locationBit}CurrentLastName%3D"${variant}"+OR+${locationBit}LastNameOther%3D"${variant}"`
                )
                .join("+OR+");
        }

        const url = `https://plus.wikitree.com/function/WTWebProfileSearch/Profiles.json?Query=${query}&MaxProfiles=100000&Format=JSON`;
        console.log(url);
        this.cancelFetchController = new AbortController();
        const response = await fetch(url, { signal: this.cancelFetchController.signal });
        let data;
        try {
            data = await response.json();
        } catch (error) {
            if (error.name !== "AbortError") {
                console.error("Error when fetching from WT+:", error);
            } else {
                return [true, null];
            }
        }
        // After fetching data, instead of directly using localStorage.setItem, use saveWithLRUStrategy

        try {
            const dataString = JSON.stringify(data); // Ensure data is serialized before saving
            this.saveWithLRUStrategy(cacheKey, dataString);
            console.log("Data saved with LRU strategy");
        } catch (error) {
            console.error("Error saving data with LRU strategy:", error);
        }

        // console.log(data);
        return [false, data];
    }

    numberOfProfiles(resultObj) {
        return !resultObj
            ? 0
            : Array.isArray(resultObj)
            ? resultObj.length
            : typeof resultObj === "object"
            ? Object.keys(resultObj).length
            : 0;
    }

    async getPeopleViaPagedCalls(ids, options = {}) {
        let start = 0;
        let limit = 1000;
        let callNr = 0;
        let profiles = {};
        while (true) {
            callNr += 1;
            if (callNr == 1) {
                console.log(
                    `Calling getPeople with ${ids.length} keys, start:${start}, limit:${limit}, options:`,
                    options
                );
            } else {
                console.log(
                    `Retrieving getPeople result page ${callNr}. ${ids.length} keys, start:${start}, limit:${limit}`,
                    options
                );
            }
            const starttime = performance.now();
            const [aborted, people] = await this.getPeople(ids, start, limit, options);
            if (aborted) {
                return [true, 0];
            }
            // console.log("People", people);
            const callTime = performance.now() - starttime;
            const nrProfiles = this.numberOfProfiles(people);
            console.log(`Page ${callNr}: Received ${nrProfiles} profiles (start:${start}) in ${callTime}ms`);
            if (nrProfiles === 0) {
                // An empty result means we've got all the results.
                // Checking for an empty object above, as opposed to an arrya is just belts and braces
                // because we're supposed to get an object, but it seems we get an array if there is nothing
                return [false, profiles];
            }
            if (nrProfiles > 0 && typeof people === "object") {
                const beforeCnt = Object.keys(profiles).length;
                Object.assign(profiles, people);
                const afterCnt = Object.keys(profiles).length;
                console.log(
                    `Page ${callNr}: Collected ${
                        afterCnt - beforeCnt
                    } of ${nrProfiles} new profiles. We now have ${afterCnt}.`
                );
            } else {
                console.log(`WTF? people=${people}`, people);
            }
            start += limit;
        }
    }

    async getPeople(ids, start = 0, limit = 1000, options = {}) {
        const ancestors = options.ancestors || 0;
        const descendants = options.descendants || 0;
        const fields = [
            "BirthDate",
            "BirthDateDecade",
            "BirthLocation",
            "Categories",
            "Created",
            "DataStatus",
            "DeathDate",
            "DeathDateDecade",
            "DeathLocation",
            "Derived.BirthName",
            "Derived.BirthNamePrivate",
            "Derived.LongName",
            "Derived.LongNamePrivate",
            "Father",
            "FirstName",
            "Gender",
            "Id",
            //"IsLiving",
            "LastNameAtBirth",
            "LastNameCurrent",
            "LastNameOther",
            "Manager",
            "Managers",
            "MiddleName",
            "Mother",
            "Name",
            "Nicknames",
            "NoChildren",
            "Prefix",
            //"Privacy",
            "RealName",
            "ShortName",
            "Spouses",
            "Suffix",
            "Touched",
            "Templates",
        ];
        try {
            this.cancelFetchController = new AbortController();
            const result = await WikiTreeAPI.postToAPI(
                {
                    appId: OneNameTrees.APP_ID,
                    action: "getPeople",
                    keys: ids.join(","),
                    start: start,
                    limit: limit,
                    ancestors: ancestors,
                    descendants: descendants,
                    fields: fields,
                },
                this.cancelFetchController.signal
            );
            return [false, result[0].people];
        } catch (error) {
            if (error.name !== "AbortError") {
                console.error("Error in getPeople:", error);
                return [false, []]; // Return an empty array in case of error
            } else {
                return [true, []];
            }
        }
    }

    async processBatches(ids, surname) {
        const $this = this;
        // console.log("All accessible cookies:", document.cookie);

        const userId =
            Cookies.get("wikidb_wtb_UserID") || Cookies.get("loggedInID") || Cookies.get("WikiTreeAPI_userId");
        console.log("Starting processBatches", { userId, idsLength: ids ? ids.length : 0, surname });

        if (!ids || ids.length === 0) {
            console.error("No IDs provided for processing.");
            wtViewRegistry.showWarning("No results found");
            $("#refreshData").prop("disabled", false);
            return;
        }

        function cancelIt() {
            wtViewRegistry.showWarning("Data retrieval cancelled.");
            $this.disableCancel();
            $this.shakingTree.hide();
            // TODO: do whatever other cleanup should be done
            return;
        }

        if ($this.cancelling) {
            cancelIt();
            return;
        }

        this.showLoadingBar();
        this.updateLoadingBar(1); // we've done some work... :)
        let processed = 0;
        let total = ids.length;
        let extendedTotal = total * 1.2;

        const secondCall = new Set();

        const starttime = performance.now();
        for (let i = 0; i < ids.length && !$this.cancelling; i += 1000) {
            const batchIds = ids.slice(i, i + 1000);
            // console.log(`Processing batch ${i / 1000 + 1}: IDs ${i} to ${i + 999}`);
            console.log(`Calling getPeople with ${batchIds.length} keys (of ${ids.length - i} still to fetch)`);
            const callStart = performance.now();
            // We don't do paging calls here because we're not expecting profiles other than the ids we've requested
            // and the API spec says "The initial set of profiles are returned in the results unpaginated by the
            // start/limit values".
            const [aborted, people] = await this.getPeople(batchIds);
            const callTime = performance.now() - callStart;
            if (aborted || $this.cancelling) {
                cancelIt();
                return;
            }
            const nrProfiles = this.numberOfProfiles(people);
            console.log(`Received ${nrProfiles} profiles in ${callTime}ms`);
            // console.log("People in batch:", people);
            // Combine the 'people' object with 'combinedResults'
            // console.log("Combined results before:", this.combinedResults);
            const countBefore = Object.keys(this.combinedResults).length;
            if (people && typeof people === "object") {
                Object.assign(this.combinedResults, people);
            }
            console.log(`Added ${Object.keys(this.combinedResults).length - countBefore} profiles`);
            // console.log("Combined results after:", this.combinedResults);
            processed += batchIds.length;
            // We arbitrarily regard fetching the intial profiles as 45% of the work,
            // fetching missing parents as a further 45% and port-processing the last 10%
            let percentage = (processed / total) * 45;
            this.updateLoadingBar(percentage);
            // console.log(`Batch processed: ${processed}/${total} (${percentage}%)`);
        }

        console.log("Initial processing complete. Checking for missing parents...");
        // We do the below because the IDs we get from WT+ would be for public profiles only.
        // So here, since the user might be logged in and may have access to some of the
        // private profiles that should be part of the set, we try and collect some of those
        // private profiles via the WT getPeople api.
        const hasMissing = new Set();
        if (userId && !$this.cancelling) {
            Object.values(this.combinedResults).forEach((person) => {
                if (person?.BirthDateDecade?.replace(/s/, "") > 1890) {
<<<<<<< HEAD
                    // console.log(person.Name, " may connect to missing people.");
=======
                    //  console.log(person.Name, " may connect to missing people.");
>>>>>>> c4d77bab
                    if (person?.Father > 0 && !this.combinedResults[person.Father]) {
                        secondCall.add(person.Father);
                        if (OneNameTrees.VERBOSE) hasMissing.add(person.Name || person.Id);
                    }
                    if (person?.Mother > 0 && !this.combinedResults[person.Mother]) {
                        secondCall.add(person.Mother);
                        if (OneNameTrees.VERBOSE) hasMissing.add(person.Name || person.Id);
                    }
                    // Add possible missing children to the list of missing parents
                    // If NoChildren is not set on a profile, we add that profile to possibleMissingPeople
                    // so we gan get their children.
                    if (!person.NoChildren) {
<<<<<<< HEAD
                        secondCall.add(person.Id);
                        // console.log(person.Name, " may connect to missing people.");
                        if (OneNameTrees.VERBOSE) hasMissing.add(person.Name || person.Id);
=======
                        secondCall.push(person.Id);
                        //      console.log(person.Name, " may connect to missing people.");
>>>>>>> c4d77bab
                    }
                }
            });
        }
        console.log(`Number of ids to use in retrieving of missing relatives: ${secondCall.size}`);
        if (OneNameTrees.VERBOSE) console.log(`These are the profiles triggering the extra search:`, [...hasMissing]);
        hasMissing.clear();

        // this.hideLoadingBar(); // Reset the loading bar for processing missing parents
        // this.showLoadingBar();
        let processedParents = 0;
        let totalSecondCall = secondCall.size;

        function setDifference(a, b) {
            return new Set([...a].filter((x) => !b.has(x)));
        }
        function setUnion(a, b) {
            return new Set([...a, ...b]);
        }
        function setIntersection(a, b) {
            return new Set([...a].filter((x) => b.has(x)));
        }

        let currentIds = new Set(OneNameTrees.VERBOSE ? Object.keys(this.combinedResults) : []);
        let additionalIds = new Set();
        if (secondCall.size > 0) {
            const secondCallIds = [...secondCall];
            for (let i = 0; i < secondCallIds.length && !$this.cancelling; i += 100) {
                const batchIds = secondCallIds.slice(i, i + 100);
                const [aborted, people] = await this.getPeopleViaPagedCalls(batchIds, {
                    ancestors: 1,
                    descendants: 1,
                });
                if (aborted || $this.cancelling) {
                    cancelIt();
                    return;
                }
                const nrProfiles = this.numberOfProfiles(people);
                if (nrProfiles > 0) {
                    if (OneNameTrees.VERBOSE) {
                        const fetchedIdsSet = new Set(Object.keys(people));
                        const newIds = setDifference(fetchedIdsSet, currentIds);
                        const dups = setIntersection(fetchedIdsSet, currentIds);
                        console.log(`Adding ${newIds.size} new people from ${nrProfiles} received`, [...newIds]);
                        console.log("Duplicates not added", [...dups]);
                        currentIds = setUnion(currentIds, newIds);
                        additionalIds = setUnion(additionalIds, newIds);
                    }
                    // console.log("People in batch:", people);
                    // console.log("Combined results before:", this.combinedResults);
                    Object.assign(this.combinedResults, people);
                }
                processedParents += batchIds.length;
                // We claim fetching missing parents is the 2nd 45% of the work
                let percentage = 45 + (processedParents / totalSecondCall) * 45;
                this.updateLoadingBar(percentage);
                // console.log(`Processed missing parents: ${processedParents}/${totalParents} (${percentage}%)`);
            }
        } else {
            this.updateLoadingBar(90);
        }
        const fetchTime = performance.now() - starttime;

        // this.hideLoadingBar();
        // console.log("Processing complete.");

        const profileCount = Object.keys(this.combinedResults).length;
        console.log(`Fetched profiles count: ${profileCount}`);
        console.log(`Total fetch time: ${fetchTime}ms`);

        // Now 'combinedResults' contains the combined data from all batches
        // console.log(this.combinedResults);
        // If the surname is not LNAB, LNC, or LNO, filter out
        let filteredResults = {};
        // Get all variants for the surname
        this.surname = $("#surname").val();
        const surnameVariants = this.findSurnameVariants(this.surname);
        if (surnameVariants.length == 0) {
            // If no variants are found, use the surname as-is
            surnameVariants.push(this.surname);
        }
        console.log("Surname variants:", surnameVariants);

        if ($this.cancelling) {
            cancelIt();
            return;
        }
        $this.disableCancel();
        Object.values(this.combinedResults).forEach((person) => {
            //  console.log(person);

            // Standardize the person's surnames for comparison
            const standardizedLastNameAtBirth = $this.standardizeString(person?.LastNameAtBirth) || "";
            const standardizedLastNameCurrent = $this.standardizeString(person?.LastNameCurrent) || "";
            const standardizedLastNameOther = $this.standardizeString(person?.LastNameOther) || "";

            // Check if any standardized surname variants include the standardized person's surnames
            const isMatch = surnameVariants.some(
                (variant) =>
                    $this.standardizeString(variant) === standardizedLastNameAtBirth ||
                    $this.standardizeString(variant) === standardizedLastNameCurrent ||
                    $this.standardizeString(variant) === standardizedLastNameOther
            );

            // console.log("Is match:", isMatch);
            if (isMatch) {
                filteredResults[person.Id] = person;
                // console.log("Added to filtered results:", person);
                // console.log("Filtered results:", filteredResults);
            }
        });
        const filteredCount = Object.keys(filteredResults).length || 0;
        if (OneNameTrees.VERBOSE) {
            const removedNew = setDifference(additionalIds, new Set(Object.keys(filteredResults)));
            console.log(
                `Last name filtering removed ${currentIds.size - filteredCount} profiles (${removedNew.size} of ${
                    additionalIds.size
                } additionally retrieved profiles) from ${currentIds.size} leaving ${filteredCount} profiles.`
            );
        } else {
            // console.log("Filtered results:", filteredResults);
            console.log(`Last name filtering left ${filteredCount} profiles.`);
        }

        // After batch processing, update the progress bar for additional steps (the last 10% of the work)
        processed = ids.length;
        this.updateLoadingBar(90 + (processed / extendedTotal) * 10);

        // Sort and map children to parents
        let sortedPeople = this.sortPeopleByBirthDate(filteredResults);
        if (OneNameTrees.VERBOSE) console.log("sortedPeople", sortedPeople);
        this.prioritizeTargetName(sortedPeople);
        let parentToChildrenMap = this.createParentToChildrenMap(sortedPeople);
        this.peopleById = this.createPeopleByIdMap(sortedPeople);

        // Update progress bar after sorting and mapping
        processed += (extendedTotal - total) * 0.5; // Assuming these take about half of the remaining 20%
        this.updateLoadingBar(90 + (processed / extendedTotal) * 10);

        this.displayDescendantsTree(this.peopleById, parentToChildrenMap);

        // Update progress bar to complete
        this.updateLoadingBar(100);

        // After processing is complete
        this.hideLoadingBar();

        $("#downloadData").show();

        return;
    }

    prioritizeTargetName(sortedPeople) {
        for (let i = 0; i < sortedPeople.length; i++) {
            let person = sortedPeople[i];
            if (person.Spouses && person.Spouses.length > 0) {
                // Get spouse Ids from array of objects, each with a key for the spouse's Id
                const spouseIds = person.Spouses.map((spouse) => spouse.Id);
                spouseIds.forEach((spouseId) => {
                    // console.log("Spouse ID:", spouseId, typeof spouseId);
                    //sortedPeople.forEach((p) => console.log("Person ID in sortedPeople:", p.Id, typeof p.Id));
                    let spouse = sortedPeople.find((p) => p.Id == spouseId);
                    let stegen = false;
                    if (["Stegen-189", "Ostermann-148"].includes(person.Name)) {
                        console.log("Spouse:", spouse);
                        stegen = true;
                        console.log("Name:", person.Name);
                        console.log("Spouse:", spouse);
                        console.log(this.shouldPrioritize(spouse, person));
                    }

                    if (spouse && this.shouldPrioritize(spouse, person)) {
                        spouse.shouldBeRoot = false;
                        //    console.log("Prioritizing spouse:", spouse, "over person:", person);
                        // Remove the spouse from their current position
                        sortedPeople = sortedPeople.filter((p) => p.Id !== spouse.Id);
                        // Find the new index of the person since the array has been modified
                        let newPersonIndex = sortedPeople.findIndex((p) => p.Id == person.Id);
                        // Insert the spouse after the person
                        sortedPeople.splice(newPersonIndex + 1, 0, spouse);
                        if (stegen) {
                            console.log("Sorted people after prioritizing:", sortedPeople);
                            console.log("New person index:", newPersonIndex);
                        }
                    }
                });
            }
        }
    }

    shouldPrioritize(spouse, person) {
        // Convert the target surname and its variants into standardized forms for comparison
        const standardizedVariants = this.surnameVariants.map((variant) => this.standardizeString(variant));

        // Standardize the spouse and person's last names for comparison
        const spouseLNAB = this.standardizeString(spouse.LastNameAtBirth);
        const spouseCurrentLN = this.standardizeString(spouse.LastNameCurrent);
        const personLNAB = this.standardizeString(person.LastNameAtBirth);
        const personCurrentLN = this.standardizeString(person.LastNameCurrent);

        // Check if the person's LNAB is among the target surname or its variants
        const personHasTargetLNAB = standardizedVariants.includes(personLNAB);

        // Priority is given if the person has the target LNAB directly, and the spouse does not
        if (personHasTargetLNAB && !standardizedVariants.includes(spouseLNAB)) {
            // Further check if spouse's current last name matches the person's to handle cases of marriage where names are changed
            if (spouseCurrentLN === personLNAB || spouseCurrentLN === personCurrentLN) {
                return true; // Prioritize the person over the spouse
            }
        }

        // Default to not prioritizing the spouse over the person if conditions are not met
        return false;
    }

    findRootIndividuals(parentToChildrenMap, peopleById) {
        let childIds = new Set();
        Object.values(parentToChildrenMap).forEach((children) => {
            children.forEach((childId) => childIds.add(String(childId)));
        });

        /*
        let rootIndividuals = Object.keys(peopleById).filter((id) => {
            //console.log("Checking individual:", id); // Debugging statement
            return !childIds.has(id);
        });
        */
        let rootIndividuals = Object.keys(peopleById).filter((id) => {
            return !childIds.has(String(id)); // Ensure `id` is treated as a string
        });

        // console.log("Root Individuals:", rootIndividuals); // Debugging statement
        return rootIndividuals;
    }

    displayDates(person) {
        let birthDate = person.BirthDate || person.BirthDateDecade || "";
        birthDate = birthDate.replace(/-.*/g, "");
        if (birthDate == "0000" || birthDate == "unknown") {
            birthDate = "";
        }
        let deathDate = person.DeathDate || person.DeathDateDecade || "";
        deathDate = deathDate.replace(/-.*/g, "");
        if (deathDate == "0000" || deathDate == "unknown") {
            deathDate = "";
        }

        const birthDateStatus = this.getDateStatus(person, "birth", "abbr");
        const deathDateStatus = this.getDateStatus(person, "death", "abbr");

        return `(${birthDateStatus}${birthDate}–${deathDateStatus}${deathDate})`;
    }

    personHtml(person, level = 0) {
        const personIdStr = String(person.Id);

        if (!person) {
            return ""; // Skip if undefined or already displayed
        }

        //  || this.displayedIndividuals.has(personIdStr)
        let duplicateLink = "";
        let duplicateClass = "";
        let isDuplicate = false;
        if (this.displayedIndividuals.has(personIdStr)) {
            isDuplicate = true;
            duplicateClass = "duplicate";
            duplicateLink = `<span data-wtid="${person.Name}" class="duplicateLink" title='See ${person?.FirstName} in another tree'>🠉</span>`;
        }

        let descendantsCount = "";
        if (this.parentToChildrenMap[person.Id] && this.parentToChildrenMap[person.Id].length > 0) {
            const count = this.countDescendants(person.Id, this.parentToChildrenMap);
            descendantsCount = ` <span class="descendantsCount" title="${count} descendants"><span class='descendantsCountText'>[${count}]</span></span>`;
            if (count == 0) {
                descendantsCount = "";
            }
        }

        this.displayedIndividuals.add(personIdStr); // Mark as displayed

        const aName = new PersonName(person);
        const fullName = aName.withParts(["FullName"]);

        if (!fullName) {
            //  console.log("No name found for person:", person);
            return ""; // Skip if no name found
        }

        let toggleButton = "";
        if (this.parentToChildrenMap[person.Id] && this.parentToChildrenMap[person.Id].length > 0) {
            toggleButton = `<button class='toggle-children' data-parent-id='${person.Id}'>−</button> `;
        }
        let gender = person.Gender;
        if (person?.DataStatus?.Gender === "blank" || !gender) {
            gender = "blank";
        }

        const categoryHTML = this.createCategoryHTML(person);
        const dates = this.displayDates(person);

        let html = `<li class='level_${level} person ${duplicateClass}' data-id='${personIdStr}' data-name='${
            person.Name
        }' data-father='${person?.Father}' data-mother='${
            person?.Mother
        }' data-gender='${gender}' data-full-name='${fullName}' data-dates='${dates}'> ${toggleButton}${descendantsCount}<a href="https://www.wikitree.com/wiki/${
            person.Name
        }" target="_blank">${fullName}</a> <span class="wtid">(${
            person.Name || ""
        })</span> ${duplicateLink} <span class='dates'>${dates}</span> ${categoryHTML} `;

        // Add Spouses
        html += this.displaySpouses(person, level);

        html += "</li>";
        if (person.Name == "Ostermann-506") {
            console.log(html);
        }
        return html;
    }

    showAncestralLineToRoot(element) {
        let ancestralLine = [];
        let thisElement = element.closest("li.person");
        while (thisElement.length) {
            let personData = {
                id: thisElement.data("id"),
                fullName: thisElement.data("full-name"),
                dates: thisElement.data("dates"),
                wtid: thisElement.data("wtid"),
                gender: thisElement.data("gender"),
                isTarget: ancestralLine.length === 0, // Mark the first element as the target
            };
            ancestralLine.push(personData);
            thisElement = thisElement.parents("li.person").first(); // Move up to the next ancestor
        }

        ancestralLine.reverse();
        let ancestralLineHtml = $("<ul></ul>").append(
            ancestralLine
                .map(
                    (ancestor, index) =>
                        `<li class='ancestor person ${ancestor.isTarget ? "highlighted" : ""}' data-id='${
                            ancestor.id
                        }' data-name='${ancestor.fullName}' data-wtid='${ancestor.wtid}' data-gender='${
                            ancestor.gender
                        }'>
            ${ancestor.fullName} <span class='dates'>${ancestor.dates}</span> <span class='wtid'>(${
                            ancestor.wtid
                        })</span>
          </li>`
                )
                .join("")
        );

        const ancestralPopup = $("<div id='ancestralLinePopup'></div>").html(ancestralLineHtml);
        $("body").append(ancestralPopup);
        ancestralPopup
            .css({
                top: element.offset().top + element.height() + 5,
                left: element.offset().left,
                position: "absolute",
                backgroundColor: "#fff",
                border: "1px solid #ddd",
                padding: "10px",
                borderRadius: "5px",
                boxShadow: "0 2px 4px rgba(0,0,0,.2)",
            })
            .show();

        ancestralPopup.find(".ancestor").click(function () {
            handleSearch($(this).data("wtid"));
        });
    }

    createJQueryObjects(tags) {
        return tags.map((html) => $(html)); // Convert each HTML string into a jQuery object
    }

    filterAndPrioritizeCategories(tags) {
        const categoryMap = {};

        tags.forEach(($tag) => {
            const title = $tag.attr("title");
            const isLink = $tag.is("a");
            const current = categoryMap[title];

            if (!current) {
                categoryMap[title] = $tag;
            } else {
                // Prioritize links over spans
                if (isLink && !current.is("a")) {
                    categoryMap[title] = $tag;
                }
                // If both are links, prioritize the more specific one based on URL length
                else if (isLink && current.is("a") && $tag.attr("href").length > current.attr("href").length) {
                    categoryMap[title] = $tag;
                }
                // Additional logic could go here for other prioritization as needed
            }
        });

        // Extract the most specific categories, considering hierarchical relationships
        const titles = Object.keys(categoryMap);
        titles.forEach((title) => {
            titles.forEach((otherTitle) => {
                if (title !== otherTitle && title.includes(otherTitle)) {
                    // If one title includes another, it's more specific; keep the more specific one
                    if (categoryMap[title].toString().length > categoryMap[otherTitle].toString().length) {
                        delete categoryMap[otherTitle];
                    }
                }
            });
        });

        return Object.values(categoryMap).map(($obj) => $obj.prop("outerHTML")); // Convert jQuery objects back to HTML strings
    }

    createCategoryHTML(person) {
        let categoryHTML = ``;
        const tags = [];
        if (person.Categories && person.Categories.length > 0) {
            categoryHTML += this.processNameStudies(person);

            categoryMappings.forEach(({ pattern, symbol, not }) => {
                tags.push(this.processCategories(person, pattern, symbol, { not }));
            });
        }

        // Convert HTML strings to jQuery objects for filtering
        const jqueryTags = this.createJQueryObjects(tags);
        const filteredTags = this.filterAndPrioritizeCategories(jqueryTags);

        if (filteredTags.length > 0) {
            categoryHTML += filteredTags.join("");
        }
        return categoryHTML;
    }

    addCategoryKeyToHelp() {
        let categoryKey = `<div id='categoryKey'><h3>Category and Sticker Key</h3>`;
        categoryMappings.forEach(({ pattern, symbol, not }) => {
            categoryKey += `<div class='categoryKeyItem'><span class="symbol">${symbol}</span> <span>${pattern.source.replace(
                /[\/()]/g,
                ""
            )}</span></div>`;
        });
        categoryKey += `</div>`;
        $("#help").append(categoryKey);
    }

    processNameStudies(person) {
        let html = "";
        const nameStudies = person.Categories.filter((category) => category.match(/Name_Study/));
        if (nameStudies.length > 0) {
            const nameStudiesDone = [];
            const thisSurnameVariants = this.findSurnameVariants($("#surname").val());
            nameStudies.forEach((nameStudy) => {
                const linkEndMatch = nameStudy.match(/[^,_]+_Name_Study/);
                if (linkEndMatch) {
                    const linkEnd = linkEndMatch[0];
                    const isThisStudy = thisSurnameVariants.includes(
                        linkEnd.replace(/^.*,_/, "").replace(/_Name_Study/, "")
                    );
                    const link = `Space:${linkEnd}`;
                    if (!nameStudiesDone.includes(linkEnd)) {
                        nameStudiesDone.push(linkEnd);
                        html += this.createCategoryLink(
                            link,
                            nameStudy,
                            "&#x1F4DB;",
                            isThisStudy ? { class: "thisNameStudy" } : {}
                        );
                    }
                }
            });
        }
        return html;
    }

    processCategories(person, pattern, symbol, options = {}) {
        // Extract the 'name' values from person.Templates
        const templateNames = person.Templates.map((template) => template.name);

        // Combine person.Categories and templateNames into a single array
        const categoriesAndTemplates = person.Categories.concat(templateNames);

        if (categoriesAndTemplates.length > 2 && !this.shownCats.has(person.Id)) {
            // console.log(categoriesAndTemplates);
            this.shownCats.add(person.Id);
        }

        return categoriesAndTemplates
            .filter((category) => {
                // Check if pattern matches the category or template name
                const matchesPattern = pattern?.test(category);

                // Ensure options.not is a RegExp before calling test on it
                const isExcluded = options?.not instanceof RegExp ? options.not.test(category) : false;

                // Include category if it matches pattern and does not match exclusion pattern
                return matchesPattern && !isExcluded;
            })
            .map((category) => {
                // Check if the category is actually a template (sticker) by seeing if it was originally in person.Templates
                const isSticker = templateNames.includes(category);
                // If it's a sticker, return without a link. Otherwise, return with a link.
                if (isSticker) {
                    // For stickers, simply return the symbol or some representation without a link
                    return `<span class='category' title='${category}'>${symbol}</span>`;
                } else {
                    // Categories continue to have links
                    return this.createCategoryLink(`Category:${category}`, category, symbol);
                }
            })
            .join("");
    }

    createCategoryLink(link, category, symbol, options = {}) {
        const theClass = options.class ? ` ${options.class}` : "";
        return `<a href="https://www.wikitree.com/wiki/${link}" target='_blank' class="category${theClass}" title="${category}" data-category="${category}">${symbol}</a>`;
    }

    showMoreDetails(datesElement, showOrHide = "toggle") {
        const theLI = datesElement.closest("li");
        let Id;
        if (datesElement.parent().hasClass("person")) {
            Id = datesElement.parent().data("id");
        } else {
            Id = theLI.data("id");
        }
        if ($(`div.details[data-id='${Id}']`).length > 0) {
            if (showOrHide == "show") {
                $(`div.details[data-id='${Id}']`).show();
            } else if (showOrHide == "hide") {
                $(`div.details[data-id='${Id}']`).hide();
            } else {
                $(`div.details[data-id='${Id}']`).toggle();
            }
            return;
        }

        const person = this.combinedResults[Id];

        const { birth, death } = this.formatBirthDeathDetails(person);

        const detailsHtml = $(`
      <div class='details' data-id='${Id}'>
        <div class='row'>${birth}</div>
        <div class='row'>${death}</div>
      </div>`);
        if (datesElement.parent().hasClass("spouse")) {
            datesElement.parent().append(detailsHtml);
        } else if (theLI.children(".spouse").length > 0) {
            theLI.children(".spouse").first().before(detailsHtml);
        } else {
            datesElement.closest("li").append(detailsHtml);
        }
    }

    getDateStatus(person, event, length = "abbr") {
        let status = "";
        if (event === "birth") {
            if (!person.BirthDate || person.BirthDate === "0000-00-00") {
                return "";
            }
            status = person?.DataStatus?.BirthDate;
        } else if (event === "death") {
            if (!person.DeathDate || person.DeathDate === "0000-00-00") {
                return "";
            }
            status = person?.DataStatus?.DeathDate;
        }
        if (length == "abbr") {
            if (status == "guess") {
                return "abt.";
            } else if (status == "before") {
                return "bef.";
            } else if (status == "after") {
                return "aft.";
            } else {
                return "";
            }
        } else {
            if (status == "guess") {
                return "about";
            } else if (status == "before") {
                return "before";
            } else if (status == "after") {
                return "after";
            } else {
                return "";
            }
        }
    }

    datePreposition(person, event, length = "abbr") {
        let eventDate;
        if (event === "birth") {
            eventDate = person?.BirthDate;
        } else if (event === "death") {
            eventDate = person?.DeathDate;
        }
        const dateStatus = this.getDateStatus(person, "birth", length);
        const inOn = eventDate.match(/\-00$/) ? "in" : "on"; // If only a year is present, use 'in'

        let preposition = inOn;
        if (dateStatus) {
            preposition = dateStatus;
        }
        return preposition;
    }

    formatBirthDeathDetails(person) {
        let birthDetails = "";
        let deathDetails = "";

        // Birth details
        if (person.BirthDate || person.BirthLocation) {
            const birthDate = person.BirthDate ? this.formatDate(person.BirthDate) : "";

            const preposition = this.datePreposition(person, "birth", "full");

            birthDetails = `<span class='birthDetails dataItem'>Born ${
                person.BirthLocation ? `in ${person.BirthLocation}` : ""
            }${birthDate ? ` ${preposition} ${birthDate}` : ""}.</span>`;
        }

        // Death details
        if ((person.DeathDate && person.DeathDate !== "0000-00-00") || person.DeathLocation) {
            const deathDate =
                person.DeathDate && person.DeathDate !== "0000-00-00" ? this.formatDate(person.DeathDate) : "";
            const preposition = this.datePreposition(person, "death", "full");
            deathDetails = `<span class='deathDetails dataItem'>Died ${
                person.DeathLocation ? `in ${person.DeathLocation}` : ""
            }${deathDate ? ` ${preposition} ${deathDate}` : ""}.</span>`;
        }

        return { birth: birthDetails, death: deathDetails };
    }

    formatDate(date) {
        if (!date || date === "0000-00-00") return "[date unknown]";
        let [year, month, day] = date.split("-");
        month = parseInt(month, 10);
        day = parseInt(day, 10);
        let formattedDate = `${year}`;
        if (month > 0) formattedDate = `${this.monthName[month]} ` + formattedDate;
        if (day > 0) formattedDate = `${day} ` + formattedDate;
        return formattedDate;
    }

    displaySpouses(person, level) {
        if (!person.Spouses || !Array.isArray(person.Spouses)) {
            return ""; // Return empty if no spouses
        }

        // Collecting all spouse data
        let spousesData = person.Spouses.map((spouse) => {
            if (this.combinedResults[spouse.Id]) {
                let spouseInfo = this.combinedResults[spouse.Id];
                let married = spouse.MarriageDate || "";
                let marriageDate = married.replace(/-/g, "");
                // Normalize the date for sorting
                if (marriageDate.match(/^\d{4}$/)) {
                    marriageDate += "0000"; // Append for year-only dates
                }
                return { spouseInfo, married, marriageDate };
            }
        }).filter((spouse) => spouse); // Filter out undefined entries

        // Sorting spouses by MarriageDate
        spousesData.sort((a, b) => a.marriageDate.localeCompare(b.marriageDate));

        // Generating HTML for sorted spouses
        let spouseHtml = "";
        spousesData.forEach(({ spouseInfo, married, marriageDate }) => {
            const spouseIdStr = String(spouseInfo.Id);
            if (!this.displayedSpouses.has(spouseIdStr)) {
                //  && !this.displayedIndividuals.has(spouseIdStr)
                this.displayedSpouses.add(spouseIdStr);
                this.displayedIndividuals.add(spouseIdStr);

                let gender = spouseInfo.Gender;
                if (!gender || spouseInfo?.DataStatus?.Gender === "blank") {
                    gender = "blank";
                }

                const spouseName = new PersonName(spouseInfo).withParts(["FullName"]);
                if (married && married !== "0000-00-00") {
                    married = ` (Married: ${married})`;
                } else {
                    married = "";
                }

                // Check if the spouse is already displayed
                let duplicateClass = "";
                let duplicateLink = "";
                if ($(`li.person[data-id='${spouseIdStr}']`).length > 0) {
                    duplicateClass = " duplicate";
                    duplicateLink = `<span data-wtid="${spouseInfo.Name}" class="duplicateLink" title='See ${spouseInfo?.FirstName} in another tree'>🠉</span>`;
                }

                spouseHtml += `<span class='spouse person${duplicateClass}' data-name='${spouseInfo.Name}' data-id='${
                    spouseInfo.Id
                }' data-gender='${gender}' data-marriage-date='${marriageDate}'>m. <a href="https://www.wikitree.com/wiki/${
                    spouseInfo.Name
                }" target="_blank">${spouseName}</a> <span class='wtid'>(${
                    spouseInfo.Name || ""
                })</span>${duplicateLink} <span class='dates'>${this.displayDates(
                    spouseInfo
                )}</span> ${married}</span>`;
            }
        });

        return spouseHtml;
    }

    createParentToChildrenMap(peopleArray) {
        peopleArray.forEach((person) => {
            if (person.Father) {
                if (!this.parentToChildrenMap[person.Father]) {
                    this.parentToChildrenMap[person.Father] = [];
                }
                this.parentToChildrenMap[person.Father].push(person.Id);
            }
            if (person.Mother) {
                if (!this.parentToChildrenMap[person.Mother]) {
                    this.parentToChildrenMap[person.Mother] = [];
                }
                this.parentToChildrenMap[person.Mother].push(person.Id);
            }
        });
        return this.parentToChildrenMap;
    }

    createPeopleByIdMap(peopleArray) {
        let map = {};
        peopleArray.forEach((person) => {
            map[person.Id] = person;
        });
        return map;
    }

    naturalSort(a, b) {
        let ax = [],
            bx = [];

        a.replace(/(\d+)|(\D+)/g, function (_, $1, $2) {
            ax.push([$1 || Infinity, $2 || ""]);
        });
        b.replace(/(\d+)|(\D+)/g, function (_, $1, $2) {
            bx.push([$1 || Infinity, $2 || ""]);
        });

        while (ax.length && bx.length) {
            let an = ax.shift();
            let bn = bx.shift();
            let nn = an[0] - bn[0] || an[1].localeCompare(bn[1]);
            if (nn) return nn;
        }

        return ax.length - bx.length;
    }

    createNameSelectBoxes() {
        const switchButton = $(`<button id="nameSelectsSwitchButton"
        title="Switch between WT ID search and name search">⇆</button>`);
        const nameSelects = $("<div id='nameSelects'></div>").append(switchButton);
        nameSelects.insertBefore($("#toggleDetails"));
        this.createWTIDSelectBox();
        this.createNameSelectBox();
        $("#wtidGo").hide();
        switchButton.on("click", () => {
            $("#wtidGo").toggle();
            $("#nameSelect").toggle();
        });
    }

    createWTIDSelectBox() {
        const $this = this;
        $("#wtidGo").off().remove();
        let selectBox = $(`<select id='wtidGo'>`);
        // Add a title dummy option
        selectBox.append(`<option value=''>WT ID</option>`);
        // Get all of the Names (WT IDs) from the array of displayed people, sort them, and add them to the select box
        // displayedIndividuals has the IDs.  We need to get the Names from combinedResults.
        let names = [];
        for (let id of this.displayedIndividuals) {
            names.push(this.combinedResults[id].Name);
        }
        names.sort(this.naturalSort);

        // Filter out "undefined".
        names = names.filter((name) => name);
        for (let name of names) {
            selectBox.append(`<option value='${name}'>${name}</option>`);
        }
        // Add this to #controls (before #helpButton) and set it to work like the search input.
        // This is to replace the searchInput.
        selectBox.prependTo($("#nameSelects"));
        selectBox.change(function () {
            if (this.value) {
                $this.handleSearch(this.value);
            }
        });
    }

    createNameSelectBox() {
        const $this = this;
        $("#nameSelect").off().remove();
        let selectBoxName = $('<select id="nameSelect">');
        selectBoxName.append('<option value="">Person</option>');

        let individuals = [];
        for (let id of this.displayedIndividuals) {
            if (this.combinedResults[id] && this.combinedResults[id].LastNameAtBirth) {
                let person = this.combinedResults[id];
                let dates = this.displayDates(person); // Using displayDates function
                individuals.push({
                    id: id,
                    name: `${person.LastNameAtBirth}, ${person.FirstName || person.RealName} ${
                        person.MiddleName || ""
                    }`.trim(),
                    wtid: person.Name,
                    dates: dates,
                });
            }
        }

        // Sorting by name and then by dates for better organization
        individuals.sort((a, b) => {
            let nameComparison = a.name.localeCompare(b.name, undefined, { numeric: true, sensitivity: "base" });
            if (nameComparison !== 0) return nameComparison;
            return a.dates.localeCompare(b.dates);
        });

        individuals.forEach((individual) => {
            selectBoxName.append(`<option value='${individual.wtid}'>${individual.name} ${individual.dates}</option>`);
        });

        selectBoxName.prependTo($("#nameSelects"));
        selectBoxName.change(function () {
            if (this.value) {
                $this.handleSearch(this.value);
            }
        });
    }

    async displayDescendantsTree(peopleById, parentToChildrenMap) {
        console.log("Displaying descendants tree");

        let totalIndividuals = Object.keys(peopleById).length;
        let processedIndividuals = 0;

        let rootIndividualsIds = this.findRootIndividuals(parentToChildrenMap, peopleById);
        if (OneNameTrees.VERBOSE) console.log("Root individuals IDs:", rootIndividualsIds);
        let rootIndividuals = rootIndividualsIds
            .map((id) => peopleById[id])
            .filter((root) => root.shouldBeRoot !== false)
            .sort((a, b) => this.getComparableDate(a).localeCompare(this.getComparableDate(b)));

        // !this.displayedIndividuals.has(String(root.Id)) &&

        rootIndividuals = this.adjustSortingForDeathDates(rootIndividuals);

        if (OneNameTrees.VERBOSE) console.log("Root individuals:", rootIndividuals);

        let resultsContainer = $("section#results");
        resultsContainer.hide().empty();
        let ulElement = $("<ul>");
        resultsContainer.append(ulElement);

        this.showLoadingBar();

        const batchSize = 50;

        for (let i = 0; i < rootIndividuals.length; i += batchSize) {
            let batch = rootIndividuals.slice(i, i + batchSize);

            for (let root of batch) {
                let rootIdStr = String(root.Id);
                if (!this.displayedIndividuals.has(rootIdStr)) {
                    let liElement = $(this.personHtml(root, 0));
                    ulElement.append(liElement);
                    liElement.append(this.displayChildren(parentToChildrenMap, root.Id, this.peopleById, 1));
                }
            }

            processedIndividuals += batch.length;
            let percentage = (processedIndividuals / totalIndividuals) * 100;
            this.updateLoadingBar(percentage);

            // Yield control back to the browser to update UI
            await new Promise((resolve) => setTimeout(resolve, 0));
        }

        await this.arrangeTreeElements();
        this.setupToggleButtons();

        resultsContainer.fadeIn();

        $("#searchContainer,#toggleDetails,#toggleWTIDs,#toggleGeneralStats,#tableViewButton,#locationSelects").show();
        $("#tableLabel,#treesButtons").addClass("visible");
        this.createNameSelectBoxes();
        this.showStatistics();

        this.hideLoadingBar();
        this.shakingTree.hide();
        $("#refreshData").prop("disabled", false);
        $("#loadButton").prop("disabled", false);
    }

    async arrangeTreeElements() {
        const allChildrenElements = $("ul.children");
        const totalElements = allChildrenElements.length;
        let processedElements = 0;

        for (const childrenElement of allChildrenElements) {
            const thisParent = $(childrenElement).data("parent-id");
            $("li.person[data-id='" + thisParent + "']").append($(childrenElement));

            processedElements++;
            let percentage = (processedElements / totalElements) * 100;
            this.updateLoadingBar(percentage);

            // Yield control back to the browser
            await new Promise((resolve) => setTimeout(resolve, 0));
        }
    }

    displayChildren(parentToChildrenMap, parentId, peopleById, level) {
        let html = "";
        if (parentToChildrenMap[parentId]) {
            // Sort the children of the current parent
            let sortedChildren = parentToChildrenMap[parentId]
                .map((childId) => peopleById[childId])
                //.filter((child) => !this.displayedIndividuals.has(child.Id)) // Filter out already displayed
                .sort((a, b) => this.getComparableDate(a).localeCompare(this.getComparableDate(b)));

            html += `<ul class='children' data-parent-id='${parentId}'>`;
            sortedChildren.forEach((child) => {
                if (parentId == "41246055") {
                    console.log("Child:", child);
                }
                const thisPersonHTML = this.personHtml(child, level);
                html += thisPersonHTML; // Use personHtml for each child
                // Recursively display children of this child, sorted
                if (!thisPersonHTML.includes("duplicate")) {
                    html += this.displayChildren(parentToChildrenMap, child.Id, peopleById, level + 1);
                }
            });
            html += "</ul>";
            if (parentId == "41246055") {
                console.log("HTML:", html);
            }
        }
        return html;
    }

    sortPeopleByBirthDate(peopleObject) {
        let peopleArray = Object.values(peopleObject);

        // Primary Sorting
        peopleArray.sort((a, b) => {
            let dateA = this.getComparableDate(a, "BirthDate");
            let dateB = this.getComparableDate(b, "BirthDate");
            return dateA.localeCompare(dateB);
        });

        // Secondary Sorting (Adjustment)
        for (let i = 0; i < peopleArray.length; i++) {
            if (peopleArray[i].BirthDate === "0000-00-00" && peopleArray[i].BirthDateDecade === "") {
                // This individual is sorted by DeathDate
                let deathDate = this.getComparableDate(peopleArray[i], "DeathDate");
                if (deathDate !== "9999-12-31") {
                    // Check if DeathDate is valid
                    for (let j = i + 1; j < peopleArray.length; j++) {
                        if (this.getComparableDate(peopleArray[j], "BirthDate") > deathDate) {
                            // Move the individual with only DeathDate to a position before the first individual with a later BirthDate
                            peopleArray.splice(j, 0, peopleArray.splice(i, 1)[0]);
                            break;
                        }
                    }
                }
            }
        }

        // Adjust positions of parents without dates
        peopleArray.forEach((person, index) => {
            if (!this.isValidDate(person.BirthDate) && this.parentToChildrenMap[person.Id]) {
                let earliestChildDate = this.findEarliestChildDate(
                    this.parentToChildrenMap[person.Id],
                    this.peopleById
                );
                if (earliestChildDate !== "9999-12-31") {
                    // Move the parent before the earliest child
                    for (let j = 0; j < peopleArray.length; j++) {
                        if (
                            this.getComparableDate(peopleArray[j], "BirthDate") > earliestChildDate ||
                            !peopleArray[j]?.BirthDate
                        ) {
                            peopleArray.splice(j, 0, peopleArray.splice(index, 1)[0]);
                            break;
                        }
                    }
                }
            }
        });

        return peopleArray;
    }

    findEarliestChildDate(childIds, peopleById) {
        return (
            childIds
                .map((childId) => this.getComparableDate(peopleById[childId], "BirthDate"))
                .sort()
                .shift() || "9999-12-31"
        );
    }

    getComparableDate(person, primaryDateType = "BirthDate") {
        // If both BirthDate and DeathDate are unknown, set the lowest priority
        if (
            (person.BirthDate === "0000-00-00" || person.BirthDate === "unknown" || !person.BirthDate) &&
            person.BirthDateDecade === "unknown" &&
            (person.DeathDate === "0000-00-00" || person.DeathDate === "unknown" || !person.DeathDate) &&
            person.DeathDateDecade === "unknown"
        ) {
            return "9999-12-31";
        }

        // Handle DeathDate when BirthDate is unavailable or invalid
        if ((person.BirthDate === "0000-00-00" || person.BirthDateDecade === "unknown") && person.DeathDate) {
            // Convert year-only DeathDates to mid-year (July 2nd)
            if (person.DeathDate.match(/^\d{4}-00-00$/)) {
                return person.DeathDate.substring(0, 4) + "-07-02";
            }
            // Handle valid full DeathDates
            else if (this.isValidDate(person.DeathDate)) {
                return person.DeathDate;
            }
            // Handle decade DeathDates
            else if (person.DeathDateDecade && person.DeathDateDecade.match(/^\d{4}s$/)) {
                return this.transformDecadeToDate(person.DeathDateDecade);
            }
        }

        // Handle valid BirthDates
        if (this.isValidDate(person.BirthDate)) {
            return person.BirthDate;
        }

        // Convert year-only BirthDates to mid-year (July 2nd)
        if (person.BirthDate && person.BirthDate.match(/^\d{4}-00-00$/)) {
            return this.convertYearOnlyDate(person.BirthDate);
        }

        // Handle decades (e.g., "1950s") - mid-point of the decade
        if (person.BirthDateDecade && person.BirthDateDecade.match(/^\d{4}s$/)) {
            return this.transformDecadeToDate(person.BirthDateDecade);
        }

        // Use DeathDate as a fallback for sorting if BirthDate is invalid
        if (this.isValidDate(person.DeathDate)) {
            return this.convertYearOnlyDate(person.DeathDate);
        }
        if (person.DeathDateDecade && person.DeathDateDecade.match(/^\d{4}s$/)) {
            return this.transformDecadeToDate(person.DeathDateDecade);
        }

        // Default for unknown or invalid dates
        return "9999-12-31";
    }

    convertYearOnlyDate(dateString) {
        // Convert year-only dates (e.g., "1565-00-00") to mid-year (July 2nd)
        if (dateString.match(/^\d{4}-00-00$/)) {
            return dateString.substring(0, 4) + "-07-02";
        }
        return dateString;
    }

    isValidDate(dateString) {
        // Check for valid dates, excluding placeholders and dates with '00' for month or day
        return dateString && /^\d{4}-\d{2}-\d{2}$/.test(dateString) && !dateString.includes("-00");
    }

    transformDecadeToDate(decade) {
        // Transform "1950s" to "1955-07-02" for comparison
        return decade ? decade.replace(/0s$/, "5") + "-01-01" : "9999-12-31";
    }

    adjustSortingForDeathDates(sortedPeople) {
        let adjustedList = [];
        let onlyDeathDateIndividuals = [];

        // Separate individuals with only death dates
        sortedPeople.forEach((person) => {
            if (
                this.isValidDate(person.DeathDate) &&
                !this.isValidDate(person.BirthDate) &&
                person.BirthDateDecade === ""
            ) {
                onlyDeathDateIndividuals.push(person);
            } else {
                adjustedList.push(person);
            }
        });

        // Sort only-death-date individuals by their death dates
        onlyDeathDateIndividuals.sort((a, b) => a.DeathDate.localeCompare(b.DeathDate));

        // Insert them into the main list at appropriate positions
        onlyDeathDateIndividuals.forEach((deceased) => {
            let inserted = false;
            for (let i = 0; i < adjustedList.length; i++) {
                if (this.isValidDate(adjustedList[i].BirthDate) && deceased.DeathDate < adjustedList[i].BirthDate) {
                    adjustedList.splice(i, 0, deceased);
                    inserted = true;
                    break;
                }
            }
            if (!inserted) {
                adjustedList.push(deceased);
            }
        });

        return adjustedList;
    }

    generateCSSForNestedLists() {
        let styleRules = "";
        const colours = this.colours;
        for (let i = 0; i < colours.length; i++) {
            // Generating the selector for each level
            let selector = "ul " + "ul ".repeat(i);

            // Generating the CSS rule for each level
            styleRules += `${selector} { border-left: 2px solid ${colours[i]}; }\n`;
        }

        return styleRules;
    }

    addStylesToHead() {
        const styleElement = document.createElement("style");
        styleElement.appendChild(document.createTextNode(this.generateCSSForNestedLists()));
        document.head.appendChild(styleElement);
    }

    setupToggleButtons() {
        // Remove previous click handlers to avoid duplicate bindings
        $(document).off("click.showAll").off("click.toggle-children").off("click.hideAll");

        $(".toggle-children").each(function () {
            const person = $(this).parent();
            if (person.find("> ul.children li").length === 0) {
                $(this).remove();
                person.find("> ul.children").remove();
                const personId = person.data("id");
                const child = $(
                    "li.person[data-father='" + personId + "'],li.person[data-mother='" + personId + "']"
                ).first();
                if (child.length > 0) {
                    const childsParent = child.parent().closest("li.person");
                    const personsHtml = person.html();
                    let gender = person.data("gender");
                    const notSpouseSpan = $(
                        `<span data-id='${personId}' data-gender='${gender}' class='not-spouse spouse'> ${personsHtml}</span>`
                    ); // Check if the extra parent is already listed as a spouse
                    const isSpouseListed = childsParent.find(`.spouse[data-id='${personId}']`).length > 0;

                    if (
                        !isSpouseListed &&
                        childsParent.children(`span.not-spouse[data-id='${personId}']`).length == 0
                    ) {
                        notSpouseSpan.insertBefore(childsParent.find("> ul.children").first());
                        person.remove();
                    }
                }
            }
        });

        $(document).on("click.toggle-children", ".toggle-children", function () {
            const parentId = $(this).data("parent-id");
            $(`li.person[data-id='${parentId}']`).find("> ul.children").toggle();

            // Change the button text (+/-)
            $(this).text($(this).text() === "−" ? "+" : "−");
        });

        $(".toggle-children").trigger("click");
        $(".toggleAll").show();

        $(document).on("click.showAll", "#showAll", function () {
            $(".toggle-children").text("−");
            $("ul.children").slideDown();
        });

        $(document).on("click.hideAll", "#hideAll", function () {
            $(".toggle-children").text("+");
            $("ul.children").slideUp();
        });

        this.hideLoadingBar();
    }

    downloadResults(data, htmlContent, filename = "data.json") {
        const storageObject = {
            data: data,
            html: htmlContent,
        };
        const blob = new Blob([JSON.stringify(storageObject, null, 2)], { type: "application/json" });
        const href = URL.createObjectURL(blob);
        const link = document.createElement("a");
        link.href = href;
        link.download = filename;
        document.body.appendChild(link);
        link.click();
        document.body.removeChild(link);
        URL.revokeObjectURL(href);
    }

    triggerError() {
        const errorMessage = $("div.error");
        errorMessage.addClass("shake");

        // Optional: Remove the class after the animation ends
        errorMessage.on("animationend", function () {
            errorMessage.removeClass("shake");
        });
    }

    setNewTitle() {
        const newTitle = "One Name Trees: " + $("#surname").val();
        $("h1").text(newTitle);
        $("title").text(newTitle);
    }

    handleSearch(searchId) {
        if (!searchId) {
            alert("Please enter a WikiTree ID.");
            return;
        }

        const foundElement = $(`li.person[data-name='${searchId}'],span.person[data-name='${searchId}']`);
        if (foundElement.length === 0) {
            alert("No match found for the entered WikiTree ID.");
            return;
        }

        // Highlight the found element
        $(".person").removeClass("highlight");
        foundElement.addClass("highlight");

        // Collapse all lists
        $("ul.children").slideUp();
        $(".toggle-children").text("+"); // Set all toggle buttons to collapsed state

        // Expand all ancestor lists of the found element
        foundElement.parents("ul.children").slideDown();
        foundElement.parents("li.person").find("> .toggle-children").text("−"); // Set toggle buttons to expanded state for ancestor lists
        if (foundElement.hasClass("spouse")) {
            foundElement.next("ul.children").slideDown();
        }

        // Calculate the height of the sticky header
        const headerHeight = $("header").outerHeight(true);

        // Scroll to the found element
        setTimeout(function () {
            $("html, body").animate(
                {
                    scrollTop: foundElement.offset().top - headerHeight - 10, // Subtract the header height and a bit more for padding
                },
                500
            );
        }, 500);
        // Set the value of this back to the first (header) option
        $("#wtidGo,#nameSelect").val("").trigger("change");
    }

    reset() {
        $("div.message").remove();

        $("#toggleDetails,#toggleWTIDs").removeClass("on");
        $("#searchContainer,#toggleDetails,#toggleWTIDs,#tableViewButton").hide();
        $("#tableViewButton").removeClass("on");
        $(
            ".duplicateLink,#wideTableButton,#noResults,#statisticsContainer,#periodButtonsContainer,#tableView,#clearFilters,#tableView_wrapper,#filtersButton,#flipLocationsButton,#nameSelectsSwitchButton,#nameSelects"
        )
            .off()
            .remove();
        $("#wtidGo,#nameSelect,.toggle-children,.descendantsCount").each(
            function () {
                $(this).off();
                $(this).remove();
            } // Remove the select boxes
        );
        $("#refreshData").hide();
        this.displayedIndividuals = new Set();
        this.displayedSpouses = new Set();
        this.combinedResults = {};
        this.parentToChildrenMap = {};
        $("section#results").empty();
        $("#statsDisplay #periodStatisticsContainer").empty();
        $("#treesButtons,#tableLabel").removeClass("visible");
        $("#toggleGeneralStats").removeClass("on").hide();
        $("#locationSelects").hide();
    }

    generateStatsHTML(stats) {
        $("#statisticsContainer li").off();
        $("#statisticsContainer").remove(); // Remove any existing statistics container

        let $statsContainer = $("<div>", { id: "statisticsContainer" });

        // Total People
        $statsContainer.append(this.createStatItem("Total People: ", stats.getTotalPeople()));

        // Average Lifespan
        $statsContainer.append(this.createStatItem("Average Lifespan: ", stats.getAverageLifespan() + " years"));

        // Average Children Per Person
        $statsContainer.append(
            this.createStatItem("Average Children Per Male (over 16): ", stats.getAverageChildrenPerMaleOver16(), {
                title: `This is per male over 16 because the dataset will include their children, but not those of many of the women, whose children would tend to take their father's surname (due to this being a name study, mostly based on last name at birth).`,
            })
        );

        // Average Children Per Couple
        $statsContainer.append(
            this.createStatItem("Average Children Per Couple: ", stats.getAverageChildrenPerCoupleForDataset(), {
                title: "Average number of children per couple for the entire dataset.",
            })
        );

        // Most Common Names
        const topMaleNames = stats.getTopNamesByGender("Male", 100);
        const topFemaleNames = stats.getTopNamesByGender("Female", 100);
        const $commonNamesDiv = this.generateNamesHTML(topMaleNames, topFemaleNames);
        $statsContainer.append(this.createStatItem("Most Common Names: ", $commonNamesDiv));

        // Most Common Locations
        const locationStats = stats.getLocationStatistics();
        const $locationDiv = this.generateLocationHTML(locationStats);
        $statsContainer.append(this.createStatItem("Most Common Birth Places: ", $locationDiv));

        return $statsContainer;
    }

    locationCountButton(key, value) {
        return `<a class="locationCount button small" data-location="${key}">${value}</a>`;
    }

    generateLocationHTML(locationStats) {
        console.log("generateLocationHTML", locationStats);

        let $locationDiv = $("<div class='commonLocations'>");
        const maxCountries = 3; // Maximum countries to show initially
        const maxLocations = 5; // Maximum locations to show initially within each country

        // Recursive function to generate HTML for subdivisions and any nested subdivisions
        const generateSubdivisionsHTML = (subdivisions, isVisibleLimit) => {
            let $subdivisionList = $("<ul class='locationSubdivision'>");
            subdivisions
                .filter(([key, _]) => key !== "count" && key !== "")
                .sort((a, b) => b[1].count - a[1].count)
                .forEach(([subdivision, subData], index) => {
                    const isVisible = index < isVisibleLimit;
                    const countButton = this.locationCountButton(subdivision, subData.count);
                    let $subItem = $("<li>")
                        .append(`<span class="locationPart">${subdivision}</span> (${countButton})`)
                        .toggle(isVisible);

                    // Check if there are further nested subdivisions
                    let nestedSubdivisions = Object.entries(subData).filter(([key, _]) => !["count", ""].includes(key));
                    if (nestedSubdivisions.length > 0) {
                        $subItem.addClass("expandable");
                        let $nestedList = generateSubdivisionsHTML(nestedSubdivisions, isVisibleLimit); // Recursive call
                        $subItem.append($nestedList.hide());
                    }
                    $subdivisionList.append($subItem);
                });

            if (subdivisions.length > isVisibleLimit) {
                this.addToggleMoreLessButton($subdivisionList, isVisibleLimit);
            }

            return $subdivisionList;
        };

        let countriesSorted = Object.entries(locationStats.countryCounts)
            .sort((a, b) => b[1] - a[1])
            .filter(([country, _]) => country !== "");

        countriesSorted.forEach(([country, countryCount], countryIndex) => {
            const isCountryVisible = countryIndex < maxCountries;
            const countButton = this.locationCountButton(country, countryCount);
            let $countryDiv = $("<div class='country'>")
                .html(`<span class="locationPart">${country}</span> (${countButton})`)
                .toggle(isCountryVisible);

            let subdivisions = locationStats.subdivisionCounts[country];
            if (subdivisions) {
                let subdivisionEntries = Object.entries(subdivisions);
                let $subdivisionList = generateSubdivisionsHTML(subdivisionEntries, maxLocations);
                $countryDiv.append($subdivisionList);
            }

            $locationDiv.append($countryDiv);
        });

        if (countriesSorted.length > maxCountries) {
            this.addToggleMoreCountriesButton($locationDiv, maxCountries);
        }

        return $locationDiv;
    }

    /*
    generateLocationHTML(locationStats) {
        console.log("generateLocationHTML", locationStats);

        let $locationDiv = $("<div class='commonLocations'>");
        const maxCountries = 3; // Maximum countries to show initially
        const maxLocations = 5; // Maximum locations to show initially within each country

        let countriesSorted = Object.entries(locationStats.countryCounts)
            .sort((a, b) => b[1] - a[1])
            .filter(([country, _]) => country !== "");

        countriesSorted.forEach(([country, countryCount], countryIndex) => {
            const isCountryVisible = countryIndex < maxCountries;
            const countButton = this.locationCountButton(country, countryCount);
            let $countryDiv = $("<div class='country'>")
                .html(`<span class="locationPart">${country}</span> (${countButton})`)
                .toggle(isCountryVisible);
            let subdivisions = locationStats.subdivisionCounts[country];

            if (subdivisions) {
                let subdivisionEntries = Object.entries(subdivisions)
                    .filter(([key, _]) => key !== "count" && key !== "")
                    .sort((a, b) => b[1].count - a[1].count);

                let $subdivisionList = $("<ul class='locationSubdivision'>");
                subdivisionEntries.forEach(([subdivision, subData], index) => {
                    const isVisible = index < maxLocations;
                    const countButton = this.locationCountButton(subdivision, subData.count);
                    let $subItem = $("<li>")
                        .append(`<span class="locationPart">${subdivision}</span> (${countButton})`)
                        .toggle(isVisible);

                    if (Object.keys(subData).length > 1) {
                        $subItem.addClass("expandable");
                        let $nestedList = this.generateNestedSubdivisionList(subData);
                        $subItem.append($nestedList.hide());
                    }
                    $subdivisionList.append($subItem);
                });

                if (subdivisionEntries.length > maxLocations) {
                    this.addToggleMoreLessButton($subdivisionList, maxLocations);
                }

                $countryDiv.append($subdivisionList);
            }

            $locationDiv.append($countryDiv);
        });

        if (countriesSorted.length > maxCountries) {
            this.addToggleMoreCountriesButton($locationDiv, maxCountries);
        }

        return $locationDiv;
    }
*/

    addToggleMoreLessButton($list, maxItems) {
        let $showMore = $("<li class='showMore locationToggler'>")
            .text("▶")
            .click(function () {
                this.toggleItemsVisibility($list, maxItems, this);
            });
        $list.append($showMore);
    }

    toggleItemsVisibility($list, maxItems, toggleButton) {
        let $items = $list.children("li:not(.showMore)");
        let isExpanded = $(toggleButton).text().includes("▼");
        $items.slice(maxItems).toggle(!isExpanded);
        $(toggleButton).text(isExpanded ? "▶" : "▼");
    }

    addToggleMoreCountriesButton($div, maxCountries) {
        let $countries = $div.children(".country");
        $countries.slice(maxCountries).hide(); // Hide countries beyond the max limit initially

        let $showMoreCountries = $("<div class='showMoreCountries locationToggler'>")
            .text("▶")
            .click(function () {
                let isExpanded = $(this).text().includes("▼");
                $countries.slice(maxCountries).toggle(!isExpanded);
                $(this).text(isExpanded ? "▶" : "▼");
            });
        if ($countries.length > maxCountries) {
            // Only add if there are more countries than the max limit
            $div.append($showMoreCountries);
        }
    }

    doFilters(value, filter) {
        if ($("#periodButtonsContainer button.on").length) {
            const period = $("#periodButtonsContainer button.on").text();
            $("#birthDateFilter").val(period);
        }
        $(`#${filter}Filter`).val(value).trigger("change");
        this.clearFiltersButton();
    }

    loadTableWithFilter(value, filter) {
        const $this = this;
        const tableViewButton = $("#tableViewButton");
        if (tableViewButton.hasClass("on") == false) {
            tableViewButton.trigger("click");
            setTimeout(function () {
                $this.doFilters(value, filter);
                $this.shakingTree.hide();
                if ($("#toggleGeneralStats.on").length) {
                    $("#toggleGeneralStats").trigger("click");
                }
            }, 1000);
        } else {
            $this.doFilters(value, filter);
        }
        $("#locationSelect").val("");
    }

    generateNestedSubdivisionList(subdivisionData) {
        let $nestedList = $("<ul class='nestedSubdivision'>");

        Object.entries(subdivisionData).forEach(([key, value]) => {
            if (key !== "count" && typeof value === "object") {
                // Adjusted to generate button HTML string
                const buttonHTML = this.locationCountButton(key, value.count); // Assuming value.count is the count you want to show
                let $nestedItem = $("<li>");

                // Creating a span with class .locationPart as the clickable part
                let $clickablePart = $(`<span class="locationPart">${key}</span>`);

                // Set the content of the list item, injecting the button HTML directly
                $nestedItem.append($clickablePart).append(` (${buttonHTML})`);

                if (Object.keys(value).length > 1) {
                    // Recursively generate nested lists
                    let $subNestedList = this.generateNestedSubdivisionList(value);
                    $nestedItem.append($subNestedList.hide());
                    $nestedItem.addClass("expandable");
                }
                $nestedList.append($nestedItem);
            }
        });
        return $nestedList;
    }

    generateNamesHTML(topMaleNames, topFemaleNames) {
        const maxVisibleNames = 5; // Maximum number of names to show initially

        // Utility function to create a list of names with a toggle for more names
        const createListWithToggle = (names) => {
            let $list = $("<ul class='commonNameList'>");
            names.forEach((name, index) => {
                let $item = $("<li>").text(`${name.name}: ${name.count}`);
                $list.append($item);
                // Hide names exceeding the maxVisibleNames threshold
                if (index >= maxVisibleNames) {
                    $item.addClass("hiddenName").hide();
                }
            });

            // Add toggle button if there are more names than maxVisibleNames
            if (names.length > maxVisibleNames) {
                let $toggleButton = $("<span class='toggleMoreNames'>▶</span>").click(function () {
                    $(this).siblings(".hiddenName").slideToggle();
                    // Update button text based on visibility of hidden names
                    let isExpanded = $(this).text().trim() === "▼";
                    $(this).text(isExpanded ? "▶" : "▼");
                });
                $list.append($toggleButton);
            }

            return $list;
        };

        let $namesContainer = $("<div>", { id: "namesContainer" });
        // Append male names list
        $namesContainer.append(
            $("<div class='genderNameList'>")
                .text("Male: ")
                .css("font-weight", "bold")
                .append(createListWithToggle(topMaleNames))
        );

        // Append female names list
        $namesContainer.append(
            $("<div class='genderNameList'>")
                .text("Female: ")
                .css("font-weight", "bold")
                .append(createListWithToggle(topFemaleNames))
        );

        return $namesContainer;
    }

    generatePeriodStatsHTML(periodStats) {
        const $this = this;
        console.log("generatePeriodStatsHTML", periodStats);

        let $statsContainer = $("<div>", { class: "period-stats-container" });

        // Total People
        $statsContainer.append(this.createStatItem("Total People: ", periodStats.peopleCount));

        // Average Lifespan
        $statsContainer.append(this.createStatItem("Average Lifespan: ", periodStats.averageAgeAtDeath + " years"));

        // Average Children Per Person
        $statsContainer.append(
            this.createStatItem("Average Children Per Male (over 16): ", periodStats.averageChildren, {
                title: `Average number of children for each male born in this period and thought to have reached the age of 16. This is excludes females as the dataset will not include the children of many of the women, whose children would tend to take their father's surname (due to this being a name study, mostly based on last name at birth).`,
            })
        );

        // Average Children Per Couple
        $statsContainer.append(
            this.createStatItem("Average Children Per Couple: ", periodStats.averageChildrenPerCouple)
        );

        // Most Common Names
        const $namesDiv = this.generateNamesHTMLForPeriod(periodStats.names);
        $statsContainer.append($this.createStatItem("Names: ", $namesDiv, { id: "commonNames" }));

        // Most Common Locations
        const $locationDiv = this.generateLocationHTMLForPeriod(
            periodStats.countryCounts,
            periodStats.subdivisionCounts
        );
        $statsContainer.append(this.createStatItem("Most Common Birth Places: ", $locationDiv));

        return $statsContainer;
    }

    generateNamesHTMLForPeriod(namesData) {
        let $namesContainer = $("<div>");

        Object.entries(namesData).forEach(([gender, names]) => {
            if (["Male", "Female"].includes(gender) && names.length > 0) {
                let $genderContainer = $("<div>").appendTo($namesContainer);
                $genderContainer.append(
                    $("<span class='genderNameList'>")
                        .text(gender + ": ")
                        .css("font-weight", "bold")
                );
                let $list = $("<ul class='commonNameList'>").appendTo($genderContainer);

                names.forEach(([name, count], index) => {
                    const $item = $("<li>").text(`${name}: ${count}`);
                    $list.append($item);
                    if (index >= 5) {
                        $item.addClass("hiddenName").hide();
                    }
                });

                if (names.length > 5) {
                    const $toggleIcon = $("<span class='toggleIcon' title='See more names'>")
                        .html("&#9654;")
                        .click(function () {
                            $genderContainer.find(".hiddenName").slideToggle("fast", function () {
                                const anyVisible = $genderContainer.find(".hiddenName:visible").length > 0;
                                $toggleIcon.html(anyVisible ? "&#9660;" : "&#9654;");
                                $toggleIcon.attr("title", anyVisible ? "See fewer names" : "See more names");
                            });
                        });
                    $genderContainer.append($toggleIcon);
                }
            }
        });

        return $namesContainer;
    }

    generateLocationHTMLForPeriod(countryCounts, subdivisionCounts) {
        const $this = this;
        let $locationDiv = $("<div class='commonLocations'>");

        // Process and display top countries and subdivisions
        Object.entries(countryCounts)
            .filter(([country, _]) => country !== "" && country !== "count") // Filter out 'count' and empty strings
            .sort((a, b) => b[1] - a[1]) // Sort countries by count in descending order
            .forEach(([country, count]) => {
                const countButton = this.locationCountButton(country, count);
                let $countryDiv = $("<div class='country'>").html(
                    `<span class="locationPart">${country}</span> (${countButton})`
                );
                let subdivisions = subdivisionCounts[country];

                if (subdivisions) {
                    let $subdivisionList = $("<ul class='locationSubdivision'>");
                    Object.entries(subdivisions)
                        .filter(([subdivision, _]) => subdivision !== "count" && subdivision !== "") // Filter out 'count' and empty strings
                        .sort((a, b) => b[1].count - a[1].count) // Assuming 'count' is a property of the object
                        .forEach(([subdivision, subData]) => {
                            const countButton = $this.locationCountButton(subdivision, subData.count);
                            let $subItem = $("<li>").html(
                                `<span class="locationPart">${subdivision}</span> (${countButton})`
                            );
                            if (Object.keys(subData).length > 1) {
                                // Check if there are nested subdivisions
                                $subItem.addClass("expandable");
                                let $nestedList = $this.generateNestedSubdivisionList(subData);
                                $subItem.append($nestedList.hide()); // Hide nested list initially
                            }
                            $subdivisionList.append($subItem);
                        });

                    $countryDiv.append($subdivisionList);
                }

                $locationDiv.append($countryDiv);
            });

        return $locationDiv;
    }

    createStatItem(label, value, options = {}) {
        // Utility function to create a stat item
        const id = options.id || "";
        const title = options.title || "";
        return $("<div>", { class: "stat-item", id: id, title: title }).append(
            $("<label>").text(label),
            value instanceof jQuery ? value : $("<span>").text(value)
        );
    }

    generatePeriodButtons(periodStats) {
        const $this = this;
        const sortedPeriods = Object.keys(periodStats).sort(
            (a, b) => parseInt(a.split("-")[0]) - parseInt(b.split("-")[0])
        );

        sortedPeriods.forEach((period) => {
            let $button = $("<button>")
                .text(period)
                .on("click", function () {
                    $button = $(this);
                    $this.togglePeriodStats(this, periodStats[period]);
                    if ($("#tableViewButton").hasClass("on")) {
                        if ($("#tableView").length == 0) {
                            $this.shakingTree.show();
                        }
                        setTimeout(function () {
                            if ($button.hasClass("on")) {
                                $this.loadTableWithFilter(period, "birthDate");
                            } else {
                                $("#birthDateFilter").val("").trigger("change");
                            }
                        }, 0);
                    }
                });

            $("#periodButtonsContainer").append($button);
        });
    }

    togglePeriodStats(button, periodData) {
        const $button = $(button);
        const $generalStatsContainer = $("#statisticsContainer");
        const $periodStatsContainer = $("#periodStatisticsContainer");

        if ($button.hasClass("on")) {
            // Button was already 'on', so turn it 'off' and show general stats
            $button.removeClass("on");
            $generalStatsContainer.show();
            $periodStatsContainer.hide();
        } else {
            // Turn 'on' this button and turn 'off' all other buttons
            $("#periodButtonsContainer button").removeClass("on");
            $button.addClass("on");

            // Hide general stats and show period-specific stats
            $generalStatsContainer.hide();
            $periodStatsContainer.html(this.generatePeriodStatsHTML(periodData)).show();
        }
    }

    addLocationSelectBoxes(locationStats) {
        const $this = this;
        // Ensure removal of existing elements to avoid duplicates.
        $("#locationSelects").remove();

        // Create the container for the select box and the switch button.
        const $locationSelects = $("<div>", { id: "locationSelects" });
        $("#tableLabel").append($locationSelects);

        // Extract and prepare the location data.
        const locations = locationStats.locationCounts;
        const sortedLocationsByCount = Object.entries(locations)
            .sort((a, b) => b[1].count - a[1].count) // Make sure to access the count correctly for sorting.
            .map(([location, data]) => ({ location, count: data.count })); // Ensure data.count is correctly accessed.
        const sortedLocationsAlphabetically = [...sortedLocationsByCount].sort((a, b) =>
            a.location.localeCompare(b.location)
        );

        // Initialize the select box with an id.
        const $locationSelect = $("<select>", { id: "locationSelect" });
        $locationSelects.append($locationSelect);

        // Function to populate the select box.
        function populateSelectBox(locationsArray, order) {
            let orderText = "";
            if (order === "a-z") {
                orderText = " (A-Z)";
            }

            $locationSelect.empty(); // Clear existing options.
            $locationSelect.append($("<option>").text(`Birth Place${orderText}`).val("")); // Default option.
            locationsArray.forEach(({ location, count }) => {
                $locationSelect.append($("<option>").text(`${location} (${count})`).val(location));
            });
        }

        // Populate initially with locations sorted by count.
        populateSelectBox(sortedLocationsByCount);

        // Create the switch button for toggling the sort order.
        const $switchButton = $("<button>", {
            id: "locationSelectsSwitchButton",
            text: "⇆",
            title: "Switch between sort orders (count and alphabetical).",
        }).on("click", function () {
            // Determine the current sorting order to toggle.
            const isSortedByCount = $locationSelect
                .find("option:nth-child(2)")
                .text()
                .includes("(" + sortedLocationsByCount[0].count + ")");
            if (isSortedByCount) {
                populateSelectBox(sortedLocationsAlphabetically, "a-z");
            } else {
                populateSelectBox(sortedLocationsByCount, "count");
            }
        });
        $locationSelects.append($switchButton);

        // Event listener for the select box.
        $locationSelect.on("change", function () {
            let selectedValue = $(this).val();
            if (selectedValue && !selectedValue.match(/^Location/)) {
                const strippedValue = selectedValue.replace(/ \(\d+\)/, "");
                if ($("#tableView").length == 0) {
                    $this.shakingTree.show();
                }
                setTimeout(function () {
                    $this.loadTableWithFilter(strippedValue, "birthPlace");
                }, 0);
            }
        });
    }

    showStatistics() {
        this.familyTreeStats = new FamilyTreeStatistics(this.combinedResults);
        console.log("Total People: ", this.familyTreeStats.getTotalPeople());
        console.log("Average Lifespan: ", this.familyTreeStats.getAverageLifespan(), "years");
        console.log("Gender Distribution: ", this.familyTreeStats.getGenderDistribution());
        if (OneNameTrees.VERBOSE) {
            console.log("Birth Decade Distribution: ", this.familyTreeStats.getBirthDecadeDistribution());
            console.log("Child Counts: ", this.familyTreeStats.getChildCounts());
            console.log("Common Names: ", this.familyTreeStats.getNameStatistics());
        }

        // Get top 10 male names
        const topMaleNames = this.familyTreeStats.getTopNamesByGender("Male");
        console.log("Top 10 Male Names:", topMaleNames);

        // Get top 10 female names
        const topFemaleNames = this.familyTreeStats.getTopNamesByGender("Female");
        console.log("Top 10 Female Names:", topFemaleNames);

        // Get stats for each 50-year period
        const periodStats = this.familyTreeStats.getStatsBy50YearPeriods();
        console.log("Stats by 50-Year Periods:", periodStats);

        // Accessing location statistics
        const locationStats = this.familyTreeStats.getLocationStatistics();
        console.log("Country Counts: ", locationStats.countryCounts);
        console.log("Subdivision Counts: ", locationStats.subdivisionCounts);
        console.log("Location Counts: ", locationStats.locationCounts);
        // Show number of keys in locationStats.locationCounts
        console.log("Number of Location Parts: ", Object.keys(locationStats.locationCounts).length);

        // Category count
        const categoryCount = this.familyTreeStats.getCategoryCounts();
        console.log("Category Count: ", categoryCount);

        // Actually display the statistics
        $("#statsDisplay").append(this.generateStatsHTML(this.familyTreeStats));

        $("#periodButtonsContainer button").off();
        $("#periodButtonsContainer").remove();
        // Create a container for period buttons
        let $periodButtonsContainer = $("<div>", { id: "periodButtonsContainer" });

        // Append period buttons container to the DOM
        $("#statsDisplay").prepend($periodButtonsContainer);

        // Generate buttons for each period
        this.generatePeriodButtons(periodStats);

        // Add location select boxes
        this.addLocationSelectBoxes(locationStats);
    }

    birthAndDeathDates(person) {
        let birthDate = person.BirthDate;
        let deathDate = person.DeathDate;
        let birthDateDecade = person.BirthDateDecade;
        let deathDateDecade = person.DeathDateDecade;
        if (!birthDate && birthDateDecade) {
            birthDate = birthDateDecade.replace(/s$/, "-00-00");
        }
        if (birthDate == "unknown") {
            birthDate = "";
        }
        if (!deathDate && deathDateDecade) {
            deathDate = deathDateDecade.replace(/s$/, "-00-00");
        }
        if (deathDate == "unknown") {
            deathDate = "";
        }
        // DisplayDate is the date to display in the table (remove -00 and -00-00)
        let displayBirthDate = birthDate?.replace(/-00/g, "")?.replace(/-00/g, "");
        let displayDeathDate = deathDate?.replace(/-00/g, "")?.replace(/-00/g, "");
        if (displayBirthDate === "0000") {
            displayBirthDate = "";
        }
        if (displayDeathDate === "0000") {
            displayDeathDate = "";
        }
        // SortDate is the date to use for sorting (replace -00-00 with -07-02; replace -00 with -15)
        let sortBirthDate = birthDate?.replace(/-00-00/g, "-07-02")?.replace(/-00/g, "-15");
        let sortDeathDate = deathDate?.replace(/-00-00/g, "-07-02")?.replace(/-00/g, "-15");

        return {
            Birth: { DisplayDate: displayBirthDate, SortDate: sortBirthDate, Date: person.BirthDate },
            Death: { DisplayDate: displayDeathDate, SortDate: sortDeathDate, Date: person.DeathDate },
        };
    }

    // Function to update the sticky header position
    setStickyHeader() {
        const headerHeight = parseInt($("header").height() + 15) + "px";
        $("thead").css({
            position: "sticky",
            top: headerHeight,
        });
    }

    buildTable() {
        const $this = this;
        if ($("#tableView").length) {
            $("#tableView").remove();
        }
        this.shakingTree.show();
        const $table = $("<table>").prop("id", "tableView");
        const $thead = $("<thead>");
        const $tbody = $("<tbody>");
        const $tfoot = $("<tfoot>");

        // Define your headers
        const headers = {
            givenNames: "First",
            lastNameAtBirth: "LNAB",
            lastNameCurrent: "Current",
            birthDate: "Birth Date",
            birthPlace: "Birth Place",
            deathDate: "Death Date",
            deathPlace: "Death Place",
            age: "Age",
            categoryHTML: "Cats. & Stickers",
            managers: "Managers",
            created: "Created",
            modified: "Modified",
        };

        const $tr = $("<tr>");
        const $tr2 = $("<tr id='filterRow'>");
        Object.keys(headers).forEach(function (key) {
            const header = headers[key];
            const $th = $("<th>").text(header).addClass(key);
            $tr.append($th);
            const filterElement = $(`<input type="text" class="filter" />`).attr("id", key + "Filter");
            if (["birthDate", "deathDate", "created", "touched"].includes(key)) {
                filterElement.addClass("dateFilter");
            }
            $tr2.append($("<th>").append(filterElement));
        });
        $thead.append($tr);
        $tfoot.append($tr2);

        // Add rows for data
        console.log("combinedResults", this.combinedResults);
        Object.keys(this.combinedResults).forEach(function (key) {
            const person = $this.combinedResults[key];
            if (!person.Name) {
                return;
            }
            const aName = new PersonName(person);
            let givenNames = aName.withParts(["FirstNames"]);
            givenNames = person.Name
                ? `<a href="https://www.wikitree.com/wiki/${person.Name}" target="_blank">${givenNames}</a>`
                : givenNames;
            const lastNameAtBirth = aName.withParts(["LastNameAtBirth"]);
            const lastNameCurrent = aName.withParts(["LastNameCurrent"]);
            const birthDeathDates = $this.birthAndDeathDates(person);
            const birthDate = birthDeathDates.Birth.DisplayDate;
            const birthPlace = person.BirthLocation;
            const deathDate = birthDeathDates.Death.DisplayDate;
            const deathPlace = person.DeathLocation;
            const age =
                person.BirthDate &&
                person.BirthDate != "0000-00-00" &&
                person.DeathDate &&
                person.DeathDate != "0000-00-00"
                    ? $this.familyTreeStats.calculateAgeAtDeath(person.BirthDate, person.DeathDate)
                    : "";
            let managers = person.Managers
                ? person.Managers.map((manager) => {
                      return `<a href="https://www.wikitree.com/wiki/${manager.Name}" target="_blank">${manager.Name}</a>`;
                  }).join(",")
                : "";
            if (!managers && person.Manager) {
                managers = `<a href="https://www.wikitree.com/wiki/${person.Manager}" target="_blank">${person.Manager}</a>`;
            }
            // Created and Touched are in this format: 20100705150300	20100705150300
            // Convert to a simple ISO date
            const formatCreatedModifiedDates = (date) => {
                return date ? date.replace(/(\d{4})(\d{2})(\d{2})(\d{2})(\d{2})(\d{2})/, "$1-$2-$3") : "";
            };

            const created = person.Created ? formatCreatedModifiedDates(person.Created) : "";
            const touched = person.Touched ? formatCreatedModifiedDates(person.Touched) : "";
            const $row = $("<tr>");
            // Add data to the row: data-name, data-id, data-father, data-mother, data-gender
            $row.attr("data-name", person.Name);
            $row.attr("data-id", person.Id);
            $row.attr("data-father", person.Father);
            $row.attr("data-mother", person.Mother);
            $row.attr("data-gender", person.Gender);
            $row.attr("data-corrected-location", person.CorrectedBirthLocation);
            const categoryHTML = $this.createCategoryHTML(person);
            const rowData = {
                givenNames: givenNames,
                lastNameAtBirth: lastNameAtBirth,
                lastNameCurrent: lastNameCurrent,
                birthDate: birthDate,
                birthPlace: birthPlace,
                deathDate: deathDate,
                deathPlace: deathPlace,
                age: age,
                categoryHTML: categoryHTML,
                managers: managers,
                created: created,
                touched: touched,
            };
            Object.keys(rowData).forEach(function (key) {
                const cellData = rowData[key];
                const $cell = $("<td>").html(cellData).addClass(key);
                if (["birthDate", "deathDate", "created", "touched"].includes(key)) {
                    $cell.addClass("date");
                }
                $row.append($cell);
            });
            $tbody.append($row);
        });

        $table.append($thead, $tbody, $tfoot);
        $("section#table").append($table);
        const table = $("#tableView").DataTable({
            lengthMenu: [50, 100, 200, 500, 1000],
        });

        // Apply the filter
        table.columns().every(function () {
            var column = this;

            $("input", this.footer()).on("change", function () {
                column.search(this.value).draw();
            });
            $("input", this.footer()).on("keyup", function (e) {
                if (e.keyCode === 13) {
                    column.search(this.value).draw();
                }
            });
        });

        $.fn.dataTable.ext.search.push((settings, data, dataIndex) => {
            // Access the DataTable instance and the row element
            const table = $(settings.nTable).DataTable();
            const row = table.row(dataIndex).node();
            const correctedLocation = $(row).data("corrected-location") || "";
            const locationFilterValue = $("#birthPlaceFilter").val().toLowerCase();

            let isValid = true; // Initialize as true and set to false if any condition fails
            $(".dateFilter").each(function () {
                const columnIndex = $(this).closest("th").index(); // Get column index based on the position of the input
                const filterValue = $(this).val();
                const cellValue = data[columnIndex] || ""; // Get the value from the cell in the current column
                let year = cellValue.split("-")[0]; // Assuming the date is in YYYY-MM-DD format

                let minYear, maxYear;

                // Interpret filterValue
                if (filterValue.includes("-")) {
                    [minYear, maxYear] = filterValue.split("-").map(Number);
                } else if (filterValue.startsWith("<")) {
                    maxYear = parseInt(filterValue.substring(1), 10);
                } else if (filterValue.startsWith(">")) {
                    minYear = parseInt(filterValue.substring(1), 10) + 1; // +1 to make it exclusive
                }

                // Apply filter logic
                if ((minYear && year < minYear) || (maxYear && year > maxYear)) {
                    isValid = false; // If any condition fails, set isValid to false
                }
            });

            // Custom location-based filtering logic
            if (locationFilterValue && !correctedLocation.toLowerCase().includes(locationFilterValue)) {
                isValid = false;
            }

            return isValid; // Only include rows where isValid remains true
        });

        const wideTableButton = $("<button>", { id: "wideTableButton" }).text("Wide");
        $("#tableView_wrapper #tableView_length").after(wideTableButton);
        wideTableButton.on("click", function () {
            $("section#table").toggleClass("wide");
            $(this).toggleClass("on");
        });

        function flipLocationOrder() {
            const table = $("#tableView").DataTable();
            // Flip the text of each cell in the birthPlace and deathPlace columns
            table.cells(".birthPlace, .deathPlace").every(function () {
                const cell = this.node();
                const cellData = this.data();
                this.data(cellData.split(", ").reverse().join(", ")); // Update the data for DataTables to recognize
            });

            table.draw(false); // Redraw the table without resetting the paging
        }

        const flipLocationsButton = $("<button>", { id: "flipLocationsButton" }).text("Reverse locations");
        $("#tableView_wrapper #tableView_length").after(flipLocationsButton);
        flipLocationsButton.on("click", function () {
            flipLocationOrder();
        });

        // Use ResizeObserver to handle dynamic changes in the header's size
        const header = document.querySelector("header");
        if (header) {
            const resizeObserver = new ResizeObserver((entries) => {
                $this.setStickyHeader(); // Update the sticky header position whenever the header size changes
            });
            resizeObserver.observe(header);
        }

        $("#toggleGeneralStats").on("click", function () {
            setTimeout($this.setStickyHeader, 300); // Adjust the timeout based on actual delay
        });

        // Initial call to ensure the sticky header is correctly positioned on page load
        this.setStickyHeader();

        $(".dateFilter").off(); // Remove any existing event listeners

        $(".dateFilter").on("change", function () {
            table.draw();
        });
        $(".dateFilter").on("keyup", function (e) {
            if (e.keyCode === 13) {
                table.draw();
            }
        });

        $(".filter").on("keyup", function () {
            this.clearFiltersButton();
        });

        // Check for #periodButtonsContainer button.on and load the period filter if it is on
        if ($("#periodButtonsContainer button.on").length) {
            const period = $("#periodButtonsContainer button.on").text();
            $("#birthDateFilter").val(period);
            table.draw();
        }

        this.shakingTree.hide();
    }

    clearAllFilters() {
        const $this = this;
        const table = $("#tableView").DataTable();

        // Clear global filter
        table.search("").draw();

        // Clear column filters
        table.columns().every(function () {
            const column = this;
            column.search("");
        });
        setTimeout(function () {
            table.draw(); // Redraw the table with all filters cleared
            $this.shakingTree.hide();
        }, 100);
    }

    clearFiltersButton() {
        // If any filter has text in it then show the clear filters button else hide it
        if (
            $(".filter").filter(function () {
                return this.value;
            }).length
        ) {
            this.addClearFiltersButton();
        } else {
            $("#clearFilters").off();
            $("#clearFilters").remove();
        }
    }
    addClearFiltersButton() {
        const $this = this;
        if ($("#clearFilters").length) {
            return;
        }
        const $clearButton = $("<button>", { id: "clearFilters" }).text("Clear Filters");
        if ($("#tableViewButton").hasClass("on")) {
            $("#tableView_filter").before($clearButton);
            //           $("#controls").append($clearButton);
        }
        $("#clearFilters").on("click", function () {
            $this.shakingTree.show();
            setTimeout(function () {
                $(".filter").val("");
                $this.clearAllFilters();
                $("#clearFilters").off();
                $("#clearFilters").remove();
            }, 0);
        });
    }

    countDescendants(personId, parentToChildrenMap) {
        let count = 0;
        if (parentToChildrenMap[personId]) {
            const children = parentToChildrenMap[personId];
            count += children.length; // Add direct children
            children.forEach((childId) => {
                count += this.countDescendants(childId, parentToChildrenMap); // Recursively add the count of descendants
            });
        }
        return count;
    }

    loadFromURL() {
        // Check name parameter of URL
        const urlParams = new URLSearchParams(window.location.search);
        const surname = urlParams.get("name");
        const place = urlParams.get("place");
        if (surname) {
            $("#surname").val(surname);
            if (place) {
                $("#location").val(place);
            }
            $("#submit").click();
            this.setNewTitle();
        }
    }

    async startTheFetching(surname, location) {
        const $this = this;
        $this.reset();
        const [aborted, data] = await $this.getONSids(surname, location);
        if (aborted) {
            wtViewRegistry.showWarning("Data retrieval cancelled.");
            $this.disableCancel();
            $this.shakingTree.hide();
            // TODO: do whatever other cleanup should be done
            return;
        }
        const ids = data.response.profiles;
        const found = data.response.found;
        if (found === 0) {
            $this.disableCancel();
            $this.shakingTree.hide();
            wtViewRegistry.showWarning("No results found.");
            $("#refreshData").prop("disabled", false);
            return;
        } else if (found > 10000) {
            // Number to the nearest 1000 (rounding down)
            let roundedFound = Math.floor(found / 1000) * 1000;
            function formatNumber(number, locales, options) {
                return new Intl.NumberFormat(locales, options).format(number);
            }
            const formattedRoundedFound = formatNumber(roundedFound, "en-US");
            let message;
            let moreSpecific = "";
            if ($("#location").val().trim() !== "") {
                moreSpecific = "more specific ";
            }

            if (found < 40000) {
                const howLong = Math.floor(roundedFound / 4000);
                message = `<p>There are over ${formattedRoundedFound} results.</p>
                                   <p>This may take over ${howLong} minutes to load.</p>
                                   <p>You could cancel and try adding a ${moreSpecific}location.</p>`;
            } else {
                message = `<p>There are over ${formattedRoundedFound} results.</p>
                                   <p>This is too many for the app to handle.</p>
                                   <p>Please add a location and go again.</p>`;
                wtViewRegistry.showWarning(message);
                $this.disableCancel();
                $this.shakingTree.hide();
                return;
            }
            wtViewRegistry.showWarning(message);
        }
        $this.processBatches(ids, surname).then(() => $this.disableCancel());
    }

    documentReady() {
        this.addCategoryKeyToHelp();
        const $this = this;
        $("#submit").on("click", async function () {
            $("#refreshData").prop("disabled", true);
            $("#loadButton").prop("disabled", true);
            console.log("Submit clicked");
            $this.shakingTree.show();
            $("div.error").remove(); // Remove any existing error messages
            wtViewRegistry.clearStatus();

            let surname = $("#surname").val();
            let location = $("#location").val().trim(); // Get the location from the new input field

            // If surname includes a comma, it's a list of surnames.
            this.surnames = surname.split(",");
            if (this.surnames.length > 1) {
                this.surnames = this.surnames.map((name) => name.trim());
                // Make this.surnames an array of surnames
                console.log("this.surnames", this.surnames);
            }

            // If surname is blank or includes a number, show an error message and return
            if (surname === "" || surname.match(/\d/)) {
                // alert("Please enter a valid surname."); Better to show a message on the page
                const errorHtml = `<div class='error'>Please enter a valid surname.</div>`;
                $("section#results").prepend(errorHtml);
                $this.triggerError();
                return;
            }

            if (surname) {
                $this.startTheFetching(surname, location);
            }
        });

        // Call the function to add the styles
        this.addStylesToHead();

        const helpModal = $("#help");
        // #helpButton: on click, show the help text in the modal and draggable
        helpModal.draggable();
        $("#helpButton,#closeHelp").on("click", function (e) {
            e.preventDefault();
            // Calculate the position of the helpButton
            const helpButtonOffset = $("#helpButton").offset();
            const helpButtonHeight = $("#helpButton").outerHeight();

            // Position the help modal below the helpButton and align it based on your design needs
            helpModal.css({
                position: "fixed",
                top: helpButtonOffset.top + helpButtonHeight + 10, // 10px for a little spacing from the button
                zIndex: 1000, // Ensure the modal is above other content; adjust as necessary
            });

            helpModal.slideToggle();
        });
        helpModal.on("dblclick", function (e) {
            e.preventDefault();
            helpModal.slideUp();
        });
        // Escape key closes the modal
        $(document).keyup(function (e) {
            if (e.key === "Escape") {
                helpModal.slideUp();
            }
        });

        $("#toggleDetails").on("click", function () {
            if ($(this).hasClass("off")) {
                $(this).removeClass("off").addClass("on");
                $(".dates").each(function () {
                    $this.showMoreDetails($(this), "show");
                });
            } else {
                $(this).removeClass("on").addClass("off");
                $(".dates").each(function () {
                    $this.showMoreDetails($(this), "hide");
                });
            }
        });

        $("#toggleWTIDs").on("click", function () {
            if ($(this).hasClass("off")) {
                $(this).removeClass("off").addClass("on");
                $(".wtid").show();
            } else {
                $(this).removeClass("on").addClass("off");
                $(".wtid").hide();
            }
        });

        $("#toggleGeneralStats").on("click", function () {
            if ($(this).hasClass("on") == false) {
                $(this).removeClass("off").addClass("on");
                $("#statsDisplay").slideDown();
            } else {
                $(this).removeClass("on").addClass("off");
                $("#statsDisplay").slideUp();
            }
        });

        $("#tableViewButton").click(function () {
            const $tableViewContainer = $("section#table");
            const $treeViewContainer = $("section#results");

            // Toggle visibility
            if ($treeViewContainer.is(":visible")) {
                $treeViewContainer.hide();
                $tableViewContainer.show();
                $(this).addClass("on").attr("title", "Click to return to trees view");
                // Check if the table needs to be built
                if ($tableViewContainer.find("table").length === 0) {
                    $this.shakingTree.show();
                    setTimeout(function () {
                        $this.buildTable(); // Function to dynamically build the table
                        $this.shakingTree.hide();
                    }, 0);
                }
                $("#treesButtons").removeClass("visible");
            } else {
                $treeViewContainer.show();
                $tableViewContainer.hide();
                $(this).removeClass("on").attr("title", "Show table view");
                $("#clearFilters").off().remove();
                $("#treesButtons").addClass("visible");
            }
            if ($("#periodButtonsContainer button.on").length) {
                $("#birthDateFilter").val($("#periodButtonsContainer button.on").text());
                $("#birthDateFilter").trigger("change");
            }

            $this.clearFiltersButton();
        });

        $this.loadFromURL();
    }
};<|MERGE_RESOLUTION|>--- conflicted
+++ resolved
@@ -78,30 +78,6 @@
             <input type="text" id="location" placeholder="Location (Optional)" />
             <input type="submit" id="submit" name="submit" value="GO" />
         </label>
-<<<<<<< HEAD
-        <button id="cancelFetch" title="Cancel the current fetching of profiles.">Cancel</button>
-        <button id="addNameVariants" title="See and/or edit variants of names in One Name Studies">Variants</button>
-        <button
-          id="refreshData"
-          title="Each set of results from WikiTree+ is stored in your browser and re-used next time in order to reduce the number of calls to WikiTree+.  Click this to refresh the list of IDs."
-        >
-          Refresh
-        </button>
-        <button id="downloadData">Save</button>
-        <button id="loadButton" class="custom-file-upload" title="Load a previously saved One Name Trees file">
-          Load
-        </button>
-        <input type="file" id="fileInput" style="display: none" />
-
-        <button id="toggleGeneralStats" title="Show/hide statistics">Statistics</button>
-        <button id="helpButton" title="About this">?</button>
-
-
-        <label id="tableLabel">Table:
-        <button id="tableViewButton" title="View the data in a table">Table</button>
-        </label>
-        <label id="treesButtons">Trees:
-=======
         <label id="otherControls" class="controlGroup">
             <button id="cancelFetch" title="Cancel the current fetching of profiles.">Cancel</button>
             <button id="addNameVariants" title="See and/or edit variants of names in One Name Studies">Variants</button>
@@ -116,16 +92,15 @@
             Load
             </button>
             <input type="file" id="fileInput" style="display: none" />
-            
+
             <button id="toggleGeneralStats" title="Show/hide statistics">Statistics</button>
             <button id="helpButton" title="About this">?</button>
         </label>
-        
-        <label id="tableLabel" class="controlGroup">Table: 
+
+        <label id="tableLabel" class="controlGroup">Table:
             <button id="tableViewButton" title="View the data in a table">Table</button>
         </label>
-        <label id="treesButtons" class="controlGroup">Trees: 
->>>>>>> c4d77bab
+        <label id="treesButtons" class="controlGroup">Trees:
           <div id="toggleButtons">
             <button class="toggleAll" id="showAll" title="show all descendants">+</button
             ><button class="toggleAll" id="hideAll" title="hide all descendants">−</button>
@@ -985,11 +960,7 @@
         if (userId && !$this.cancelling) {
             Object.values(this.combinedResults).forEach((person) => {
                 if (person?.BirthDateDecade?.replace(/s/, "") > 1890) {
-<<<<<<< HEAD
                     // console.log(person.Name, " may connect to missing people.");
-=======
-                    //  console.log(person.Name, " may connect to missing people.");
->>>>>>> c4d77bab
                     if (person?.Father > 0 && !this.combinedResults[person.Father]) {
                         secondCall.add(person.Father);
                         if (OneNameTrees.VERBOSE) hasMissing.add(person.Name || person.Id);
@@ -1002,14 +973,9 @@
                     // If NoChildren is not set on a profile, we add that profile to possibleMissingPeople
                     // so we gan get their children.
                     if (!person.NoChildren) {
-<<<<<<< HEAD
                         secondCall.add(person.Id);
                         // console.log(person.Name, " may connect to missing people.");
                         if (OneNameTrees.VERBOSE) hasMissing.add(person.Name || person.Id);
-=======
-                        secondCall.push(person.Id);
-                        //      console.log(person.Name, " may connect to missing people.");
->>>>>>> c4d77bab
                     }
                 }
             });
