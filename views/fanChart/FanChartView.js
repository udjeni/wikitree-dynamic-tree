--- conflicted
+++ resolved
@@ -452,13 +452,8 @@
 
         // Setup the Button Bar --> Initial version will use mostly text links, but should be replaced with icons - ideally images that have a highlighted / unhighlighted version, where appropriate
         var btnBarHTML =
-<<<<<<< HEAD
             '<div id=btnBarDIV><table border=0 style="background-color: #f8a51d80;" width="100%"><tr>' +
             '<td width="30%" style="padding-left:10px;"><A onclick="FanChartView.maxAngle = 360; FanChartView.redraw();"><img height=20px src="https://apps.wikitree.com/apps/clarke11007/pix/fan360.png" /></A> |' +
-=======
-            '<table border=0 style="background-color: #f8a51d80;" width="100%"><tr>' +
-            '<td width="30%"><A onclick="FanChartView.maxAngle = 360; FanChartView.redraw();"><img height=20px src="https://apps.wikitree.com/apps/clarke11007/pix/fan360.png" /></A> |' +
->>>>>>> d6dbbb6f
             ' <A onclick="FanChartView.maxAngle = 240; FanChartView.redraw();"><img height=20px src="https://apps.wikitree.com/apps/clarke11007/pix/fan240.png" /></A> |' +
             ' <A onclick="FanChartView.maxAngle = 180; FanChartView.redraw();"><img height=20px src="https://apps.wikitree.com/apps/clarke11007/pix/fan180.png" /></A></td>' +
             '<td width="5%">&nbsp;</td>' +
@@ -501,7 +496,6 @@
         // '</div>';
 
         // Before doing ANYTHING ELSE --> populate the container DIV with the Button Bar HTML code so that it will always be at the top of the window and non-changing in size / location
-<<<<<<< HEAD
         container.innerHTML = btnBarHTML + settingsHTML;
 
         var saveSettingsChangesButton = document.getElementById("saveSettingsChanges");
@@ -520,9 +514,6 @@
         // NEXT STEPS : Assign thisVal to actual currentSetting object
         // NEXT STEPS : Transfer this function to SettingsObject class
         // NEXT STEPS : Return a True/False based on whether any changes were actually made --> THEN - call reDraw routine if needed
-=======
-        container.innerHTML = btnBarHTML;
->>>>>>> d6dbbb6f
 
         // CREATE the SVG object (which will be placed immediately under the button bar)
         var svg = d3
@@ -575,7 +566,6 @@
                             0,
                             0,
                             270 * (genIndex + 0.5),
-<<<<<<< HEAD
                             (180 - FanChartView.maxAngle) / 2 +
                                 90 +
                                 90 +
@@ -583,11 +573,6 @@
                             (180 - FanChartView.maxAngle) / 2 +
                                 90 +
                                 90 +
-=======
-                            (180 - FanChartView.maxAngle) / 2 + 180 + (index * FanChartView.maxAngle) / 2 ** genIndex,
-                            (180 - FanChartView.maxAngle) / 2 +
-                                180 +
->>>>>>> d6dbbb6f
                                 ((index + 1) * FanChartView.maxAngle) / 2 ** genIndex,
                             "wedge" + 2 ** genIndex + "n" + index,
                             "black",
@@ -603,7 +588,6 @@
                             0,
                             270 * (genIndex + 0.5),
                             270 * (genIndex - 0.5),
-<<<<<<< HEAD
                             (180 - FanChartView.maxAngle) / 2 +
                                 90 +
                                 90 +
@@ -611,11 +595,6 @@
                             (180 - FanChartView.maxAngle) / 2 +
                                 90 +
                                 90 +
-=======
-                            (180 - FanChartView.maxAngle) / 2 + 180 + (index * FanChartView.maxAngle) / 2 ** genIndex,
-                            (180 - FanChartView.maxAngle) / 2 +
-                                180 +
->>>>>>> d6dbbb6f
                                 ((index + 1) * FanChartView.maxAngle) / 2 ** genIndex,
                             "wedge" + 2 ** genIndex + "n" + index,
                             "black",
@@ -714,14 +693,11 @@
                     "Derived.BirthNamePrivate",
                     "FirstName",
                     "MiddleInitial",
-<<<<<<< HEAD
                     "MiddleName",
                     "RealName",
                     "Nicknames",
                     "Prefix",
                     "Suffix",
-=======
->>>>>>> d6dbbb6f
                     "LastNameAtBirth",
                     "LastNameCurrent",
                     "BirthDate",
@@ -777,7 +753,6 @@
                             0,
                             0,
                             270 * (genIndex + 0.5),
-<<<<<<< HEAD
                             (180 - FanChartView.maxAngle) / 2 +
                                 90 +
                                 90 +
@@ -785,11 +760,6 @@
                             (180 - FanChartView.maxAngle) / 2 +
                                 90 +
                                 90 +
-=======
-                            (180 - FanChartView.maxAngle) / 2 + 180 + (index * FanChartView.maxAngle) / 2 ** genIndex,
-                            (180 - FanChartView.maxAngle) / 2 +
-                                180 +
->>>>>>> d6dbbb6f
                                 ((index + 1) * FanChartView.maxAngle) / 2 ** genIndex,
                             "wedge" + 2 ** genIndex + "n" + index,
                             "black",
@@ -802,7 +772,6 @@
                             0,
                             270 * (genIndex + 0.5),
                             270 * (genIndex - 0.5),
-<<<<<<< HEAD
                             (180 - FanChartView.maxAngle) / 2 +
                                 90 +
                                 90 +
@@ -810,11 +779,6 @@
                             (180 - FanChartView.maxAngle) / 2 +
                                 90 +
                                 90 +
-=======
-                            (180 - FanChartView.maxAngle) / 2 + 180 + (index * FanChartView.maxAngle) / 2 ** genIndex,
-                            (180 - FanChartView.maxAngle) / 2 +
-                                180 +
->>>>>>> d6dbbb6f
                                 ((index + 1) * FanChartView.maxAngle) / 2 ** genIndex,
                             "wedge" + 2 ** genIndex + "n" + index,
                             "black",
@@ -904,14 +868,11 @@
                 "Derived.BirthNamePrivate",
                 "FirstName",
                 "MiddleInitial",
-<<<<<<< HEAD
                 "MiddleName",
                 "RealName",
                 "Nicknames",
                 "Prefix",
                 "Suffix",
-=======
->>>>>>> d6dbbb6f
                 "LastNameAtBirth",
                 "LastNameCurrent",
                 "BirthDate",
@@ -1186,43 +1147,28 @@
                     return `
                         <div  id=wedgeBoxFor${
                             ancestorObject.ahnNum
-<<<<<<< HEAD
                         } class="box" style="background-color: ${theClr} ; border:0; padding: 0px;">
                         <div class="name"    id=nameDivFor${
                             ancestorObject.ahnNum
                         } style="font-size: 10px;" ><B>${getShortName(person)}</B></div>
-=======
-                        } class="box" style="background-color: none ; border:0; padding: 0px;">
-                        <div class="name" style="font-size: 10px;" ><B>${getShortName(person)}</B></div>
->>>>>>> d6dbbb6f
                         </div>
                     `;
                 } else if (thisGenNum >= 8) {
                     return `
                         <div  id=wedgeBoxFor${
                             ancestorObject.ahnNum
-<<<<<<< HEAD
                         } class="box" style="background-color: ${theClr} ; border:0; padding: 0px;">
                         <div class="name"   id=nameDivFor${
                             ancestorObject.ahnNum
                         }  style="font-size: 14px;" ><B>${getShortName(person)}</B></div>
-=======
-                        } class="box" style="background-color: none ; border:0; padding: 0px;">
-                        <div class="name" style="font-size: 14px;" ><B>${getShortName(person)}</B></div>
->>>>>>> d6dbbb6f
                         </div>
                     `;
                 } else if (thisGenNum >= 7) {
                     return `
                         <div  id=wedgeBoxFor${
                             ancestorObject.ahnNum
-<<<<<<< HEAD
                         } class="box" style="background-color: ${theClr} ; border:0; padding: 3px;">
                         <div class="name"  id=nameDivFor${ancestorObject.ahnNum}><B>${getSettingsName(person)}</B></div>
-=======
-                        } class="box" style="background-color: none ; border:0; padding: 3px;">
-                        <div class="name"><B>${getShortName(person)}</B></div>
->>>>>>> d6dbbb6f
                         </div>
                     `;
                 } else if (thisGenNum >= 4) {
@@ -1248,19 +1194,11 @@
                     return `
                     <div  id=wedgeBoxFor${
                         ancestorObject.ahnNum
-<<<<<<< HEAD
                     } class="box" style="background-color: ${theClr} ; border:0; "> 
                     ${photoDiv}
                     <div class="name centered" id=nameDivFor${ancestorObject.ahnNum}><B>${getSettingsName(
                         person
                     )}</B></div>
-=======
-                    } class="box" style="background-color: none ; border:0; "> 
-                    <div  id=photoFor${
-                        ancestorObject.ahnNum
-                    } class="image-box" style="text-align: center"><img src="https://www.wikitree.com/${photoUrl}"></div>
-                    <div class="name"><B>${getShortName(person)}</B></div>
->>>>>>> d6dbbb6f
                     <div class="lifespan">${lifespan(person)}</div>
                     </div>
                     `;
@@ -1281,13 +1219,9 @@
                         photoDiv = `<div  id=photoFor${ancestorObject.ahnNum} class="image-box" style="text-align: center"><img src="https://www.wikitree.com/${photoUrl}"></div>`;
                     }
 
-<<<<<<< HEAD
                     return `<div class="top-info" id=wedgeInfoFor${
                         ancestorObject.ahnNum
                     } style="background-color: ${theClr} ; border:0; ">
-=======
-                    return `<div class="top-info" id=wedgeInfoFor${ancestorObject.ahnNum}>
->>>>>>> d6dbbb6f
                      <div class="vital-info">
 						${photoDiv}
 						  <div class="name centered" id=nameDivFor${ancestorObject.ahnNum}>
@@ -1345,7 +1279,6 @@
             let numSpotsThisGen = 2 ** thisGenNum;
 
             let theInfoBox = document.getElementById("wedgeInfoFor" + ancestorObject.ahnNum);
-<<<<<<< HEAD
             let theNameDIV = document.getElementById("nameDivFor" + ancestorObject.ahnNum);
 
             if (theInfoBox) {
@@ -1355,22 +1288,12 @@
                 theInfoBox.parentNode.parentNode.setAttribute("y", -60);
                 if (ancestorObject.ahnNum == 1) {
                     // console.log("BOUNDS for Central Perp: ", theInfoBox.getBoundingClientRect() );
-=======
-            if (theInfoBox) {
-                let theBounds = theInfoBox; //.getBBox();
-                // console.log("POSITION node ", ancestorObject.ahnNum , theInfoBox, theInfoBox.parentNode, theInfoBox.parentNode.parentNode, theInfoBox.parentNode.parentNode.getAttribute('y'));
-                // theInfoBox.style.width = "300px";
-                // theInfoBox.style.x = "-190px";
-                theInfoBox.parentNode.parentNode.setAttribute("y", -100);
-                if (ancestorObject.ahnNum == 1) {
->>>>>>> d6dbbb6f
                     theInfoBox.parentNode.parentNode.setAttribute("y", -120);
                     theInfoBox.parentNode.parentNode.setAttribute("x", -125);
                     theInfoBox.parentNode.parentNode.setAttribute("width", 250);
                 } else if (ancestorObject.ahnNum > 7 && FanChartView.maxAngle == 180) {
                     theInfoBox.parentNode.parentNode.setAttribute("x", -140);
                     theInfoBox.parentNode.parentNode.setAttribute("width", 280);
-<<<<<<< HEAD
                 } else if (thisGenNum == 1 && FanChartView.maxAngle == 180) {
                     theInfoBox.parentNode.parentNode.setAttribute("x", -160);
                     theInfoBox.parentNode.parentNode.setAttribute("width", 320);
@@ -1385,19 +1308,6 @@
                     if (FanChartView.maxAngle == 180) {
                         theInfoBox.parentNode.parentNode.setAttribute("x", -70);
                         theInfoBox.parentNode.parentNode.setAttribute("width", 140);
-=======
-                }
-            } else {
-                let theWedgeBox = document.getElementById("wedgeBoxFor" + ancestorObject.ahnNum);
-                theWedgeBox.parentNode.parentNode.setAttribute("width", 266);
-                theWedgeBox.parentNode.parentNode.setAttribute("x", -133);
-
-                if (thisGenNum == 4) {
-                    theWedgeBox.parentNode.parentNode.setAttribute("y", -80);
-                    if (FanChartView.maxAngle == 180) {
-                        theWedgeBox.parentNode.parentNode.setAttribute("x", -70);
-                        theWedgeBox.parentNode.parentNode.setAttribute("width", 140);
->>>>>>> d6dbbb6f
                     }
                 }
             }
@@ -1436,7 +1346,6 @@
                         placementAngle -= tweakAngle;
                     }
                 }
-<<<<<<< HEAD
             }
             let photoUrl = d.getPhotoUrl(75);
             if (
@@ -1490,8 +1399,6 @@
                 } else if (thePhotoDIV && FanChartView.currentSettings["photo_options_showAllPics"] == false) {
                     thePhotoDIV.style.display = "none";
                 }
-=======
->>>>>>> d6dbbb6f
             }
 
             // HERE we get to use some COOL TRIGONOMETRY to place the X,Y position of the name card using basically ( rCOS(ø), rSIN(ø) )  --> see that grade 11 trig math class paid off after all!!!
