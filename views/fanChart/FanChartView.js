--- conflicted
+++ resolved
@@ -114,7 +114,6 @@
         </g>
         </svg>`;
 
-<<<<<<< HEAD
     const SVGbtnRESIZE = `<svg width="16" height="16" viewBox="0 0 24 24" fill="none" xmlns="http://www.w3.org/2000/svg">
             <path d="M22 8C21.4477 8 21 7.55228 21 7V4.41421L13.4142 12L21 19.5858V17C21 16.4477 21.4477 16 22 16C22.5523 16 23 16.4477 23 17V21C23 22.1046 22.1046 23 21 23H17C16.4477 23 16 22.5523 16 22C16 21.4477 16.4477 21 17 21H19.5858L12 13.4142L4.41421 21H7C7.55228 21 8 21.4477 8 22C8 22.5523 7.55228 23 7 23H3C1.89543 23 1 22.1046 1 21V17C1 16.4477 1.44772 16 2 16C2.55228 16 3 16.4477 3 17V19.5858L10.5858 12L3 4.41422V7C3 7.55228 2.55228 8 2 8C1.44772 8 1 7.55228 1 7V3C1 1.89543 1.89543 1 3 1H7C7.55228 1 8 1.44772 8 2C8 2.55228 7.55228 3 7 3H4.41421L12 10.5858L19.5858 3H17C16.4477 3 16 2.55228 16 2C16 1.44772 16.4477 1 17 1H21C22.1046 1 23 1.89543 23 3V7C23 7.55228 22.5523 8 22 8Z" 
             fill="#0F0F0F"/>
@@ -128,8 +127,6 @@
             </g>
         </svg>`;
 
-=======
->>>>>>> 665afd20
     var uniqueLocationsArray = [];
     var theSortedLocationsArray = [];
 
@@ -5360,7 +5357,6 @@
                 // FanChartView.theBadgeTracker[ahnNum][i] = { x: theBadgeX, y: theBadgeY, angle: nameAngle };
                 let badgeVars = FanChartView.theBadgeTracker[ahnNum][num];
                 FanChartView.addNewBadge(badgeVars.x, badgeVars.y, num, badgeVars.angle);
-<<<<<<< HEAD
                 
             } else if (
                 showBadges &&
@@ -5409,8 +5405,6 @@
                     }
                 }
             
-=======
->>>>>>> 665afd20
             } else {
                 // stickerDIV.parentNode.style.display = "none";
             }
