/*
 * index.js
 *
 * This code runs in index.html. It sets up the Login Manager and View Registry for the Tree.
 * There's not much code here, and it was included directly in index.html. However for integration into the
 * WikiTree.com website, it was separated out.
 *
 * New Views are added here, in the View Registry below.
 *
 */

var wtViewRegistry;
window.addEventListener("DOMContentLoaded", (event) => {
    const loginManager = new LoginManager(
        WikiTreeAPI,
        (events = {
            onLoggedIn: (user) => {
                document.querySelector(
                    "#wt-api-login"
                ).innerHTML = `Logged into Apps: ${user.name} (<a class="apiLogout" href="#">Logout</a>)`;
            },
            onUnlogged: () => {
                document.querySelector("#wt-api-login").innerHTML = `
          <form id="appsLoginForm" action="https://api.wikitree.com/api.php" method="POST">
              <input type="hidden" name="action" value="clientLogin">
              <input type="hidden" id="returnURL" name="returnURL" value="${window.location.href}">
              <input type="submit" class="small" value="Apps Login"
                title="Please login to the WikiTree Apps to use the Tree Viewer on non-public profiles.">
          </form>
          `;

                if (typeof requireAppsLogin != "undefined" && requireAppsLogin) {
                    $("#appsLoginForm").submit();
                }
            },
        })
    );
    $("body").on("click", ".apiLogout", function (e) {
        e.preventDefault();
        loginManager.logout();
    });

    // To add a new View, add a unique keyword with a value of the new View().
    // The default view is the first one (but this is only used if the user has
    // not used the page before, since the last view used is saved in a cookie
    // and used the next time the user goes to this page).
    const views = {
        "couples": new CouplesTreeView(),
        "wt-dynamic-tree": new WikiTreeDynamicTreeViewer(),
        "timeline": new TimelineView(),
        "fanchart": new FanChartView(),
        "fandoku": new FandokuView(),
        "fractal": new FractalView(),
        "ahnentafel": new AhnentafelView(),
        "surnames": new SurnamesView(),
        "webs": new WebsView(),
        "familygroup": new FamilyView(),
        "printer-friendly": new PrinterFriendlyView(WikiTreeAPI, 5),
        "calendar": new calendarView(),
        "nameTest": new NameTestView(),
        "cc7": new CC7View(),
        "ale": new ALEView(),
<<<<<<< HEAD
        "descendants": new DescendantsView(),
=======
        "xtree": new XTreeView(), 
        
>>>>>>> 665afd20
    };

    for (let key in views) {
        let meta = views[key]?.meta();
        if (meta?.disabled) {
            delete views[key];
        }
    }

    wtViewRegistry = new ViewRegistry(views, new SessionManager(WikiTreeAPI, loginManager));
    wtViewRegistry.render();
});

//// "superbig": new SuperBigFamView(),<|MERGE_RESOLUTION|>--- conflicted
+++ resolved
@@ -60,12 +60,8 @@
         "nameTest": new NameTestView(),
         "cc7": new CC7View(),
         "ale": new ALEView(),
-<<<<<<< HEAD
         "descendants": new DescendantsView(),
-=======
-        "xtree": new XTreeView(), 
-        
->>>>>>> 665afd20
+        "xtree": new XTreeView(),
     };
 
     for (let key in views) {
