--- conflicted
+++ resolved
@@ -41,11 +41,8 @@
             "ahnentafel": new AhnentafelView(),
             "surnames": new SurnamesView(),
             "webs": new WebsView(),
-<<<<<<< HEAD
+            "printer-friendly": new PrinterFriendlyView(WikiTreeAPI, 5),
             "calendar": new calendarView(),
-=======
-            "printer-friendly": new PrinterFriendlyView(WikiTreeAPI, 5),
->>>>>>> f990cffe
         },
         new SessionManager(WikiTreeAPI, loginManager)
     );
