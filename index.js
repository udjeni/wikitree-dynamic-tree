/*
 * index.js
 *
 * This code runs in index.html. It sets up the Login Manager and View Registry for the Tree.
 * There's not much code here, and it was included directly in index.html. However for integration into the
 * WikiTree.com website, it was separated out.
 *
 * New Views are added here, in the View Registry below.
 *
 */

var wtViewRegistry;
window.addEventListener("DOMContentLoaded", (event) => {
    const loginManager = new LoginManager(
        WikiTreeAPI,
        (events = {
            onLoggedIn: (user) => {
                document.querySelector(
                    "#wt-api-login"
                ).innerHTML = `Logged into Apps: ${user.name} (<a class="apiLogout" href="#">Logout</a>)`;
            },
            onUnlogged: () => {
                document.querySelector("#wt-api-login").innerHTML = `
          <form id="appsLoginForm" action="https://api.wikitree.com/api.php" method="POST">
              <input type="hidden" name="action" value="clientLogin">
              <input type="hidden" id="returnURL" name="returnURL" value="${window.location.href}">
              <input type="submit" class="small" value="Apps Login"
                title="Please login to the WikiTree Apps to use the Tree Viewer on non-public profiles.">
          </form>
          `;

                if (typeof requireAppsLogin != "undefined" && requireAppsLogin) {
                    $("#appsLoginForm").submit();
                }
            },
        })
    );
    $("body").on("click", ".apiLogout", function (e) {
        e.preventDefault();
        loginManager.logout();
    });

    // To add a new View, add a unique keyword with a value of the new View().
    // The default view is the first one (but this is only used if the user has
    // not used the page before, since the last view used is saved in a cookie
    // and used the next time the user goes to this page).
    const views = {
        "couples": new CouplesTreeView(),
        "wt-dynamic-tree": new WikiTreeDynamicTreeViewer(),
        "timeline": new TimelineView(),
        "fanchart": new FanChartView(),
        // "fanchart2": new FanChart2View(),
        "fandoku": new FandokuView(),
        "fractal": new FractalView(),
        "ahnentafel": new AhnentafelView(),
        "surnames": new SurnamesView(),
        "webs": new WebsView(),
        "familygroup": new FamilyView(),
        "printer-friendly": new PrinterFriendlyView(WikiTreeAPI, 5),
        "calendar": new CalendarView(),
        "portraits": new PortraitView(),
        "nameTest": new NameTestView(),
        "cc7": new CC7View(),
        "ale": new ALEView(),
        "descendants": new DescendantsView(),
        "xtree": new XTreeView(),
<<<<<<< HEAD
        "familyGroupApp": new FamilyGroupAppView(),
=======
        "superbig": new SuperBigFamView(),
>>>>>>> 9a310ca8
        "stats": new StatsView(),
        "wtPlusMaps": new WtPlusMaps(),
    };

    for (let key in views) {
        let meta = views[key]?.meta();
        if (meta?.disabled) {
            delete views[key];
        }
    }

    wtViewRegistry = new ViewRegistry(views, new SessionManager(WikiTreeAPI, loginManager));
    wtViewRegistry.render();
});

//// "superbig": new SuperBigFamView(),<|MERGE_RESOLUTION|>--- conflicted
+++ resolved
@@ -64,11 +64,9 @@
         "ale": new ALEView(),
         "descendants": new DescendantsView(),
         "xtree": new XTreeView(),
-<<<<<<< HEAD
         "familyGroupApp": new FamilyGroupAppView(),
-=======
         "superbig": new SuperBigFamView(),
->>>>>>> 9a310ca8
+
         "stats": new StatsView(),
         "wtPlusMaps": new WtPlusMaps(),
     };
