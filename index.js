/*
 * index.js
 *
 * This code runs in index.html. It sets up the Login Manager and View Registry for the Tree.
 * There's not much code here, and it was included directly in index.html. However for integration into the
 * WikiTree.com website, it was separated out.
 *
 * New Views are added here, in the View Registry below.
 *
 */

var wtViewRegistry;
window.addEventListener("DOMContentLoaded", (event) => {
    const loginManager = new LoginManager(
        WikiTreeAPI,
        (events = {
            onLoggedIn: (user) => {
                document.querySelector(
                    "#wt-api-login"
                ).innerHTML = `Logged into Apps: ${user.name} (<a class="apiLogout" href="#">Logout</a>)`;
            },
            onUnlogged: () => {
                document.querySelector("#wt-api-login").innerHTML = `
          <form id="appsLoginForm" action="https://api.wikitree.com/api.php" method="POST">
              <input type="hidden" name="action" value="clientLogin">
              <input type="hidden" id="returnURL" name="returnURL" value="${window.location.href}">
              <input type="submit" class="small" value="Apps Login"
                title="Please login to the WikiTree Apps to use the Tree Viewer on non-public profiles.">
          </form>
          `;

                if (typeof requireAppsLogin != "undefined" && requireAppsLogin) {
                    $("#appsLoginForm").submit();
                }
            },
        })
    );
    $("body").on("click", ".apiLogout", function (e) {
        e.preventDefault();
        loginManager.logout();
    });

    // To add a new View, add a unique keyword with a value of the new View().
    // The default view is the first one (but this is only used if the user has
    // not used the page before, since the last view used is saved in a cookie
    // and used the next time the user goes to this page).
    const views = {
        "couples": new CouplesTreeView(),
        "wt-dynamic-tree": new WikiTreeDynamicTreeViewer(),
        "timeline": new TimelineView(),
        "fanchart": new FanChartView(),
        // "fanchart2": new FanChart2View(),
        "fandoku": new FandokuView(),
        "fractal": new FractalView(),
        "ahnentafel": new AhnentafelView(),
        "surnames": new SurnamesView(),
        "webs": new WebsView(),
        "familygroup": new FamilyView(),
        "printer-friendly": new PrinterFriendlyView(WikiTreeAPI, 5),
        "calendar": new CalendarView(),
        "portraits": new PortraitView(),
        "nameTest": new NameTestView(),
        "cc7": new CC7View(),
        "ale": new ALEView(),
        "descendants": new DescendantsView(),
        "xtree": new XTreeView(),
<<<<<<< HEAD
        "familyGroupApp": new FamilyGroupAppView(),
=======
        "stats": new StatsView(),
        "wtPlusMaps": new WtPlusMaps(),
>>>>>>> 2a31094b
    };

    for (let key in views) {
        let meta = views[key]?.meta();
        if (meta?.disabled) {
            delete views[key];
        }
    }

    wtViewRegistry = new ViewRegistry(views, new SessionManager(WikiTreeAPI, loginManager));
    wtViewRegistry.render();
});

//// "superbig": new SuperBigFamView(),<|MERGE_RESOLUTION|>--- conflicted
+++ resolved
@@ -64,12 +64,9 @@
         "ale": new ALEView(),
         "descendants": new DescendantsView(),
         "xtree": new XTreeView(),
-<<<<<<< HEAD
         "familyGroupApp": new FamilyGroupAppView(),
-=======
         "stats": new StatsView(),
         "wtPlusMaps": new WtPlusMaps(),
->>>>>>> 2a31094b
     };
 
     for (let key in views) {
