--- conflicted
+++ resolved
@@ -64,11 +64,8 @@
             "timeline": new TimelineView(),
             "fanchart": new FanChartView(),
             "ahnentafel": new AhnentafelView(),
-<<<<<<< HEAD
+            "topolaViewer": new TopolaViewerView(),
             "surnames": new SurnamesView(),
-=======
-            "topolaViewer": new TopolaViewerView(),
->>>>>>> 02da88f8
           },
           new SessionManager(WikiTreeAPI, loginManager)
         ).render();
